--- conflicted
+++ resolved
@@ -26,8 +26,6 @@
 
 func u64(val uint64) *uint64 { return &val }
 
-var zeroTime uint64
-
 // Forks table defines supported forks and their chain config.
 var Forks = map[string]*params.ChainConfig{
 	"Frontier": {
@@ -270,11 +268,25 @@
 		TerminalTotalDifficulty: big.NewInt(0),
 		ShanghaiTime:            u64(0),
 	},
-<<<<<<< HEAD
+	"MergeToShanghaiAtTime15k": {
+		ChainID:                 big.NewInt(1),
+		HomesteadBlock:          big.NewInt(0),
+		EIP150Block:             big.NewInt(0),
+		EIP155Block:             big.NewInt(0),
+		EIP158Block:             big.NewInt(0),
+		ByzantiumBlock:          big.NewInt(0),
+		ConstantinopleBlock:     big.NewInt(0),
+		PetersburgBlock:         big.NewInt(0),
+		IstanbulBlock:           big.NewInt(0),
+		MuirGlacierBlock:        big.NewInt(0),
+		BerlinBlock:             big.NewInt(0),
+		LondonBlock:             big.NewInt(0),
+		ArrowGlacierBlock:       big.NewInt(0),
+		MergeNetsplitBlock:      big.NewInt(0),
+		TerminalTotalDifficulty: big.NewInt(0),
+		ShanghaiTime:            u64(15_000),
+	},
 	"ShardingFork": {
-=======
-	"MergeToShanghaiAtTime15k": {
->>>>>>> 194b5c91
 		ChainID:                 big.NewInt(1),
 		HomesteadBlock:          big.NewInt(0),
 		EIP150Block:             big.NewInt(0),
@@ -290,12 +302,8 @@
 		ArrowGlacierBlock:       big.NewInt(0),
 		MergeNetsplitBlock:      big.NewInt(0),
 		TerminalTotalDifficulty: big.NewInt(0),
-<<<<<<< HEAD
-		ShanghaiTime:            &zeroTime,
-		ShardingForkTime:        &zeroTime,
-=======
-		ShanghaiTime:            u64(15_000),
->>>>>>> 194b5c91
+		ShanghaiTime:            u64(0),
+		ShardingForkTime:        u64(0),
 	},
 }
 
