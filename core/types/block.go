// Copyright 2014 The go-ethereum Authors
// This file is part of the go-ethereum library.
//
// The go-ethereum library is free software: you can redistribute it and/or modify
// it under the terms of the GNU Lesser General Public License as published by
// the Free Software Foundation, either version 3 of the License, or
// (at your option) any later version.
//
// The go-ethereum library is distributed in the hope that it will be useful,
// but WITHOUT ANY WARRANTY; without even the implied warranty of
// MERCHANTABILITY or FITNESS FOR A PARTICULAR PURPOSE. See the
// GNU Lesser General Public License for more details.
//
// You should have received a copy of the GNU Lesser General Public License
// along with the go-ethereum library. If not, see <http://www.gnu.org/licenses/>.

// Package types contains data types related to Ethereum consensus.
package types

import (
	"encoding/binary"
	"fmt"
	"io"
	"math/big"
	"reflect"
	"sync/atomic"
	"time"

	"github.com/ethereum/go-ethereum/common"
	"github.com/ethereum/go-ethereum/common/hexutil"
	"github.com/ethereum/go-ethereum/rlp"
)

// A BlockNonce is a 64-bit hash which proves (combined with the
// mix-hash) that a sufficient amount of computation has been carried
// out on a block.
type BlockNonce [8]byte

// EncodeNonce converts the given integer to a block nonce.
func EncodeNonce(i uint64) BlockNonce {
	var n BlockNonce
	binary.BigEndian.PutUint64(n[:], i)
	return n
}

// Uint64 returns the integer value of a block nonce.
func (n BlockNonce) Uint64() uint64 {
	return binary.BigEndian.Uint64(n[:])
}

// MarshalText encodes n as a hex string with 0x prefix.
func (n BlockNonce) MarshalText() ([]byte, error) {
	return hexutil.Bytes(n[:]).MarshalText()
}

// UnmarshalText implements encoding.TextUnmarshaler.
func (n *BlockNonce) UnmarshalText(input []byte) error {
	return hexutil.UnmarshalFixedText("BlockNonce", input, n[:])
}

//go:generate go run github.com/fjl/gencodec -type Header -field-override headerMarshaling -out gen_header_json.go
//go:generate go run ../../rlp/rlpgen -type Header -out gen_header_rlp.go

// Header represents a block header in the Ethereum blockchain.
type Header struct {
	ParentHash  common.Hash    `json:"parentHash"       gencodec:"required"`
	UncleHash   common.Hash    `json:"sha3Uncles"       gencodec:"required"`
	Coinbase    common.Address `json:"miner"`
	Root        common.Hash    `json:"stateRoot"        gencodec:"required"`
	TxHash      common.Hash    `json:"transactionsRoot" gencodec:"required"`
	ReceiptHash common.Hash    `json:"receiptsRoot"     gencodec:"required"`
	Bloom       Bloom          `json:"logsBloom"        gencodec:"required"`
	Difficulty  *big.Int       `json:"difficulty"       gencodec:"required"`
	Number      *big.Int       `json:"number"           gencodec:"required"`
	GasLimit    uint64         `json:"gasLimit"         gencodec:"required"`
	GasUsed     uint64         `json:"gasUsed"          gencodec:"required"`
	Time        uint64         `json:"timestamp"        gencodec:"required"`
	Extra       []byte         `json:"extraData"        gencodec:"required"`
	MixDigest   common.Hash    `json:"mixHash"`
	Nonce       BlockNonce     `json:"nonce"`

	// BaseFee was added by EIP-1559 and is ignored in legacy headers.
	BaseFee *big.Int `json:"baseFeePerGas" rlp:"optional"`

	// WithdrawalsHash was added by EIP-4895 and is ignored in legacy headers.
	WithdrawalsHash *common.Hash `json:"withdrawalsRoot" rlp:"optional"`

	// BlobGasUsed was added by EIP-4844 and is ignored in legacy headers.
	BlobGasUsed *uint64 `json:"blobGasUsed" rlp:"optional"`

<<<<<<< HEAD
	// ExcessBlobGas was added by EIP-4844 and is ignored in legacy headers.
	ExcessBlobGas *uint64 `json:"excessBlobGas" rlp:"optional"`
=======
	// DataGasUsed was added by EIP-4844 and is ignored in legacy headers.
	DataGasUsed *uint64 `json:"dataGasUsed" rlp:"optional"`

	// BeaconRoot was added by EIP-4788 and is ignored in legacy headers.
	BeaconRoot *common.Hash `json:"beaconRoot" rlp:"optional"`
>>>>>>> 8057030c
}

// field type overrides for gencodec
type headerMarshaling struct {
	Difficulty    *hexutil.Big
	Number        *hexutil.Big
	GasLimit      hexutil.Uint64
	GasUsed       hexutil.Uint64
	Time          hexutil.Uint64
	Extra         hexutil.Bytes
	BaseFee       *hexutil.Big
	Hash          common.Hash `json:"hash"` // adds call to Hash() in MarshalJSON
	BlobGasUsed   *hexutil.Uint64
	ExcessBlobGas *hexutil.Uint64
}

// Hash returns the block hash of the header, which is simply the keccak256 hash of its
// RLP encoding.
func (h *Header) Hash() common.Hash {
	return rlpHash(h)
}

var headerSize = common.StorageSize(reflect.TypeOf(Header{}).Size())

// Size returns the approximate memory used by all internal contents. It is used
// to approximate and limit the memory consumption of various caches.
func (h *Header) Size() common.StorageSize {
	var baseFeeBits int
	if h.BaseFee != nil {
		baseFeeBits = h.BaseFee.BitLen()
	}
	return headerSize + common.StorageSize(len(h.Extra)+(h.Difficulty.BitLen()+h.Number.BitLen()+baseFeeBits)/8)
}

// SanityCheck checks a few basic things -- these checks are way beyond what
// any 'sane' production values should hold, and can mainly be used to prevent
// that the unbounded fields are stuffed with junk data to add processing
// overhead
func (h *Header) SanityCheck() error {
	if h.Number != nil && !h.Number.IsUint64() {
		return fmt.Errorf("too large block number: bitlen %d", h.Number.BitLen())
	}
	if h.Difficulty != nil {
		if diffLen := h.Difficulty.BitLen(); diffLen > 80 {
			return fmt.Errorf("too large block difficulty: bitlen %d", diffLen)
		}
	}
	if eLen := len(h.Extra); eLen > 100*1024 {
		return fmt.Errorf("too large block extradata: size %d", eLen)
	}
	if h.BaseFee != nil {
		if bfLen := h.BaseFee.BitLen(); bfLen > 256 {
			return fmt.Errorf("too large base fee: bitlen %d", bfLen)
		}
	}
	return nil
}

// EmptyBody returns true if there is no additional 'body' to complete the header
// that is: no transactions, no uncles and no withdrawals.
func (h *Header) EmptyBody() bool {
	if h.WithdrawalsHash != nil {
		return h.TxHash == EmptyTxsHash && *h.WithdrawalsHash == EmptyWithdrawalsHash
	}
	return h.TxHash == EmptyTxsHash && h.UncleHash == EmptyUncleHash
}

// EmptyReceipts returns true if there are no receipts for this header/block.
func (h *Header) EmptyReceipts() bool {
	return h.ReceiptHash == EmptyReceiptsHash
}

// Body is a simple (mutable, non-safe) data container for storing and moving
// a block's data contents (transactions and uncles) together.
type Body struct {
	Transactions []*Transaction
	Uncles       []*Header
	Withdrawals  []*Withdrawal `rlp:"optional"`
}

// Block represents an entire block in the Ethereum blockchain.
type Block struct {
	header       *Header
	uncles       []*Header
	transactions Transactions
	withdrawals  Withdrawals

	// caches
	hash atomic.Value
	size atomic.Value

	// These fields are used by package eth to track
	// inter-peer block relay.
	ReceivedAt   time.Time
	ReceivedFrom interface{}
}

// "external" block encoding. used for eth protocol, etc.
type extblock struct {
	Header      *Header
	Txs         []*Transaction
	Uncles      []*Header
	Withdrawals []*Withdrawal `rlp:"optional"`
}

// NewBlock creates a new block. The input data is copied,
// changes to header and to the field values will not affect the
// block.
//
// The values of TxHash, UncleHash, ReceiptHash and Bloom in header
// are ignored and set to values derived from the given txs, uncles
// and receipts.
func NewBlock(header *Header, txs []*Transaction, uncles []*Header, receipts []*Receipt, hasher TrieHasher) *Block {
	b := &Block{header: CopyHeader(header)}

	// TODO: panic if len(txs) != len(receipts)
	if len(txs) == 0 {
		b.header.TxHash = EmptyTxsHash
	} else {
		b.header.TxHash = DeriveSha(Transactions(txs), hasher)
		b.transactions = make(Transactions, len(txs))
		copy(b.transactions, txs)
	}

	if len(receipts) == 0 {
		b.header.ReceiptHash = EmptyReceiptsHash
	} else {
		b.header.ReceiptHash = DeriveSha(Receipts(receipts), hasher)
		b.header.Bloom = CreateBloom(receipts)
	}

	if len(uncles) == 0 {
		b.header.UncleHash = EmptyUncleHash
	} else {
		b.header.UncleHash = CalcUncleHash(uncles)
		b.uncles = make([]*Header, len(uncles))
		for i := range uncles {
			b.uncles[i] = CopyHeader(uncles[i])
		}
	}

	return b
}

// NewBlockWithWithdrawals creates a new block with withdrawals. The input data
// is copied, changes to header and to the field values will not
// affect the block.
//
// The values of TxHash, UncleHash, ReceiptHash and Bloom in header
// are ignored and set to values derived from the given txs, uncles
// and receipts.
func NewBlockWithWithdrawals(header *Header, txs []*Transaction, uncles []*Header, receipts []*Receipt, withdrawals []*Withdrawal, hasher TrieHasher) *Block {
	b := NewBlock(header, txs, uncles, receipts, hasher)

	if withdrawals == nil {
		b.header.WithdrawalsHash = nil
	} else if len(withdrawals) == 0 {
		b.header.WithdrawalsHash = &EmptyWithdrawalsHash
	} else {
		h := DeriveSha(Withdrawals(withdrawals), hasher)
		b.header.WithdrawalsHash = &h
	}

	return b.WithWithdrawals(withdrawals)
}

// NewBlockWithHeader creates a block with the given header data. The
// header data is copied, changes to header and to the field values
// will not affect the block.
func NewBlockWithHeader(header *Header) *Block {
	return &Block{header: CopyHeader(header)}
}

// CopyHeader creates a deep copy of a block header to prevent side effects from
// modifying a header variable.
func CopyHeader(h *Header) *Header {
	cpy := *h
	if cpy.Difficulty = new(big.Int); h.Difficulty != nil {
		cpy.Difficulty.Set(h.Difficulty)
	}
	if cpy.Number = new(big.Int); h.Number != nil {
		cpy.Number.Set(h.Number)
	}
	if h.BaseFee != nil {
		cpy.BaseFee = new(big.Int).Set(h.BaseFee)
	}
	if len(h.Extra) > 0 {
		cpy.Extra = make([]byte, len(h.Extra))
		copy(cpy.Extra, h.Extra)
	}
	if h.WithdrawalsHash != nil {
		cpy.WithdrawalsHash = new(common.Hash)
		*cpy.WithdrawalsHash = *h.WithdrawalsHash
	}
	if h.ExcessBlobGas != nil {
		cpy.ExcessBlobGas = new(uint64)
		*cpy.ExcessBlobGas = *h.ExcessBlobGas
	}
	if h.BlobGasUsed != nil {
		cpy.BlobGasUsed = new(uint64)
		*cpy.BlobGasUsed = *h.BlobGasUsed
	}
	return &cpy
}

// DecodeRLP decodes the Ethereum
func (b *Block) DecodeRLP(s *rlp.Stream) error {
	var eb extblock
	_, size, _ := s.Kind()
	if err := s.Decode(&eb); err != nil {
		return err
	}
	b.header, b.uncles, b.transactions, b.withdrawals = eb.Header, eb.Uncles, eb.Txs, eb.Withdrawals
	b.size.Store(rlp.ListSize(size))
	return nil
}

// EncodeRLP serializes b into the Ethereum RLP block format.
func (b *Block) EncodeRLP(w io.Writer) error {
	return rlp.Encode(w, extblock{
		Header:      b.header,
		Txs:         b.transactions,
		Uncles:      b.uncles,
		Withdrawals: b.withdrawals,
	})
}

// TODO: copies

func (b *Block) Uncles() []*Header          { return b.uncles }
func (b *Block) Transactions() Transactions { return b.transactions }

func (b *Block) Transaction(hash common.Hash) *Transaction {
	for _, transaction := range b.transactions {
		if transaction.Hash() == hash {
			return transaction
		}
	}
	return nil
}

func (b *Block) Number() *big.Int     { return new(big.Int).Set(b.header.Number) }
func (b *Block) GasLimit() uint64     { return b.header.GasLimit }
func (b *Block) GasUsed() uint64      { return b.header.GasUsed }
func (b *Block) Difficulty() *big.Int { return new(big.Int).Set(b.header.Difficulty) }
func (b *Block) Time() uint64         { return b.header.Time }

func (b *Block) NumberU64() uint64        { return b.header.Number.Uint64() }
func (b *Block) MixDigest() common.Hash   { return b.header.MixDigest }
func (b *Block) Nonce() uint64            { return binary.BigEndian.Uint64(b.header.Nonce[:]) }
func (b *Block) Bloom() Bloom             { return b.header.Bloom }
func (b *Block) Coinbase() common.Address { return b.header.Coinbase }
func (b *Block) Root() common.Hash        { return b.header.Root }
func (b *Block) ParentHash() common.Hash  { return b.header.ParentHash }
func (b *Block) TxHash() common.Hash      { return b.header.TxHash }
func (b *Block) ReceiptHash() common.Hash { return b.header.ReceiptHash }
func (b *Block) UncleHash() common.Hash   { return b.header.UncleHash }
func (b *Block) Extra() []byte            { return common.CopyBytes(b.header.Extra) }

func (b *Block) BaseFee() *big.Int {
	if b.header.BaseFee == nil {
		return nil
	}
	return new(big.Int).Set(b.header.BaseFee)
}

func (b *Block) Withdrawals() Withdrawals {
	return b.withdrawals
}

func (b *Block) ExcessBlobGas() *uint64 {
	var excessBlobGas *uint64
	if b.header.ExcessBlobGas != nil {
		excessBlobGas = new(uint64)
		*excessBlobGas = *b.header.ExcessBlobGas
	}
	return excessBlobGas
}

func (b *Block) BlobGasUsed() *uint64 {
	var blobGasUsed *uint64
	if b.header.BlobGasUsed != nil {
		blobGasUsed = new(uint64)
		*blobGasUsed = *b.header.BlobGasUsed
	}
	return blobGasUsed
}

func (b *Block) Header() *Header { return CopyHeader(b.header) }

// Body returns the non-header content of the block.
func (b *Block) Body() *Body { return &Body{b.transactions, b.uncles, b.withdrawals} }

// Size returns the true RLP encoded storage size of the block, either by encoding
// and returning it, or returning a previously cached value.
func (b *Block) Size() uint64 {
	if size := b.size.Load(); size != nil {
		return size.(uint64)
	}
	c := writeCounter(0)
	rlp.Encode(&c, b)
	b.size.Store(uint64(c))
	return uint64(c)
}

// SanityCheck can be used to prevent that unbounded fields are
// stuffed with junk data to add processing overhead
func (b *Block) SanityCheck() error {
	return b.header.SanityCheck()
}

type writeCounter uint64

func (c *writeCounter) Write(b []byte) (int, error) {
	*c += writeCounter(len(b))
	return len(b), nil
}

func CalcUncleHash(uncles []*Header) common.Hash {
	if len(uncles) == 0 {
		return EmptyUncleHash
	}
	return rlpHash(uncles)
}

// WithSeal returns a new block with the data from b but the header replaced with
// the sealed one.
func (b *Block) WithSeal(header *Header) *Block {
	cpy := *header

	return &Block{
		header:       &cpy,
		transactions: b.transactions,
		uncles:       b.uncles,
		withdrawals:  b.withdrawals,
	}
}

// WithBody returns a new block with the given transaction and uncle contents.
func (b *Block) WithBody(transactions []*Transaction, uncles []*Header) *Block {
	block := &Block{
		header:       CopyHeader(b.header),
		transactions: make([]*Transaction, len(transactions)),
		uncles:       make([]*Header, len(uncles)),
	}
	copy(block.transactions, transactions)
	for i := range uncles {
		block.uncles[i] = CopyHeader(uncles[i])
	}
	return block
}

// WithWithdrawals sets the withdrawal contents of a block, does not return a new block.
func (b *Block) WithWithdrawals(withdrawals []*Withdrawal) *Block {
	if withdrawals != nil {
		b.withdrawals = make([]*Withdrawal, len(withdrawals))
		copy(b.withdrawals, withdrawals)
	}
	return b
}

// Hash returns the keccak256 hash of b's header.
// The hash is computed on the first call and cached thereafter.
func (b *Block) Hash() common.Hash {
	if hash := b.hash.Load(); hash != nil {
		return hash.(common.Hash)
	}
	v := b.header.Hash()
	b.hash.Store(v)
	return v
}

type Blocks []*Block

// HeaderParentHashFromRLP returns the parentHash of an RLP-encoded
// header. If 'header' is invalid, the zero hash is returned.
func HeaderParentHashFromRLP(header []byte) common.Hash {
	// parentHash is the first list element.
	listContent, _, err := rlp.SplitList(header)
	if err != nil {
		return common.Hash{}
	}
	parentHash, _, err := rlp.SplitString(listContent)
	if err != nil {
		return common.Hash{}
	}
	if len(parentHash) != 32 {
		return common.Hash{}
	}
	return common.BytesToHash(parentHash)
}<|MERGE_RESOLUTION|>--- conflicted
+++ resolved
@@ -88,16 +88,11 @@
 	// BlobGasUsed was added by EIP-4844 and is ignored in legacy headers.
 	BlobGasUsed *uint64 `json:"blobGasUsed" rlp:"optional"`
 
-<<<<<<< HEAD
 	// ExcessBlobGas was added by EIP-4844 and is ignored in legacy headers.
 	ExcessBlobGas *uint64 `json:"excessBlobGas" rlp:"optional"`
-=======
-	// DataGasUsed was added by EIP-4844 and is ignored in legacy headers.
-	DataGasUsed *uint64 `json:"dataGasUsed" rlp:"optional"`
 
 	// BeaconRoot was added by EIP-4788 and is ignored in legacy headers.
 	BeaconRoot *common.Hash `json:"beaconRoot" rlp:"optional"`
->>>>>>> 8057030c
 }
 
 // field type overrides for gencodec
