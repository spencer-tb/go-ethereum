// Copyright 2015 The go-ethereum Authors
// This file is part of the go-ethereum library.
//
// The go-ethereum library is free software: you can redistribute it and/or modify
// it under the terms of the GNU Lesser General Public License as published by
// the Free Software Foundation, either version 3 of the License, or
// (at your option) any later version.
//
// The go-ethereum library is distributed in the hope that it will be useful,
// but WITHOUT ANY WARRANTY; without even the implied warranty of
// MERCHANTABILITY or FITNESS FOR A PARTICULAR PURPOSE. See the
// GNU Lesser General Public License for more details.
//
// You should have received a copy of the GNU Lesser General Public License
// along with the go-ethereum library. If not, see <http://www.gnu.org/licenses/>.

package miner

import (
	"errors"
	"fmt"
	"math/big"
	"sync"
	"sync/atomic"
	"time"

	mapset "github.com/deckarep/golang-set/v2"
	"github.com/ethereum/go-ethereum/common"
	"github.com/ethereum/go-ethereum/consensus"
	"github.com/ethereum/go-ethereum/consensus/misc"
	"github.com/ethereum/go-ethereum/core"
	"github.com/ethereum/go-ethereum/core/state"
	"github.com/ethereum/go-ethereum/core/types"
	"github.com/ethereum/go-ethereum/event"
	"github.com/ethereum/go-ethereum/log"
	"github.com/ethereum/go-ethereum/params"
	"github.com/ethereum/go-ethereum/trie"
)

const (
	// resultQueueSize is the size of channel listening to sealing result.
	resultQueueSize = 10

	// txChanSize is the size of channel listening to NewTxsEvent.
	// The number is referenced from the size of tx pool.
	txChanSize = 4096

	// chainHeadChanSize is the size of channel listening to ChainHeadEvent.
	chainHeadChanSize = 10

	// chainSideChanSize is the size of channel listening to ChainSideEvent.
	chainSideChanSize = 10

	// resubmitAdjustChanSize is the size of resubmitting interval adjustment channel.
	resubmitAdjustChanSize = 10

	// sealingLogAtDepth is the number of confirmations before logging successful sealing.
	sealingLogAtDepth = 7

	// minRecommitInterval is the minimal time interval to recreate the sealing block with
	// any newly arrived transactions.
	minRecommitInterval = 1 * time.Second

	// maxRecommitInterval is the maximum time interval to recreate the sealing block with
	// any newly arrived transactions.
	maxRecommitInterval = 15 * time.Second

	// intervalAdjustRatio is the impact a single interval adjustment has on sealing work
	// resubmitting interval.
	intervalAdjustRatio = 0.1

	// intervalAdjustBias is applied during the new resubmit interval calculation in favor of
	// increasing upper limit or decreasing lower limit so that the limit can be reachable.
	intervalAdjustBias = 200 * 1000.0 * 1000.0

	// staleThreshold is the maximum depth of the acceptable stale block.
	staleThreshold = 7
)

var (
	errBlockInterruptedByNewHead  = errors.New("new head arrived while building block")
	errBlockInterruptedByRecommit = errors.New("recommit interrupt while building block")
	errBlockInterruptedByTimeout  = errors.New("timeout while building block")
)

// environment is the worker's current environment and holds all
// information of the sealing block generation.
type environment struct {
	signer types.Signer

	state     *state.StateDB          // apply state changes here
	ancestors mapset.Set[common.Hash] // ancestor set (used for checking uncle parent validity)
	family    mapset.Set[common.Hash] // family set (used for checking uncle invalidity)
	tcount    int                     // tx count in cycle
	gasPool   *core.GasPool           // available gas used to pack transactions
	coinbase  common.Address

	header        *types.Header
	excessDataGas *big.Int
	txs           []*types.Transaction
	receipts      []*types.Receipt
	uncles        map[common.Hash]*types.Header
}

// copy creates a deep copy of environment.
func (env *environment) copy() *environment {
	cpy := &environment{
		signer:    env.signer,
		state:     env.state.Copy(),
		ancestors: env.ancestors.Clone(),
		family:    env.family.Clone(),
		tcount:    env.tcount,
		coinbase:  env.coinbase,
		header:    types.CopyHeader(env.header),
		receipts:  copyReceipts(env.receipts),
	}
	if env.gasPool != nil {
		gasPool := *env.gasPool
		cpy.gasPool = &gasPool
	}
	// The content of txs and uncles are immutable, unnecessary
	// to do the expensive deep copy for them.
	cpy.txs = make([]*types.Transaction, len(env.txs))
	copy(cpy.txs, env.txs)
	cpy.uncles = make(map[common.Hash]*types.Header)
	for hash, uncle := range env.uncles {
		cpy.uncles[hash] = uncle
	}
	return cpy
}

// unclelist returns the contained uncles as the list format.
func (env *environment) unclelist() []*types.Header {
	var uncles []*types.Header
	for _, uncle := range env.uncles {
		uncles = append(uncles, uncle)
	}
	return uncles
}

// discard terminates the background prefetcher go-routine. It should
// always be called for all created environment instances otherwise
// the go-routine leak can happen.
func (env *environment) discard() {
	if env.state == nil {
		return
	}
	env.state.StopPrefetcher()
}

// task contains all information for consensus engine sealing and result submitting.
type task struct {
	receipts  []*types.Receipt
	state     *state.StateDB
	block     *types.Block
	createdAt time.Time
}

const (
	commitInterruptNone int32 = iota
	commitInterruptNewHead
	commitInterruptResubmit
	commitInterruptTimeout
)

// newWorkReq represents a request for new sealing work submitting with relative interrupt notifier.
type newWorkReq struct {
	interrupt *int32
	noempty   bool
	timestamp int64
}

// newPayloadResult represents a result struct corresponds to payload generation.
type newPayloadResult struct {
	err   error
	block *types.Block
	fees  *big.Int
}

// getWorkReq represents a request for getting a new sealing work with provided parameters.
type getWorkReq struct {
	params *generateParams
	result chan *newPayloadResult // non-blocking channel
}

// intervalAdjust represents a resubmitting interval adjustment.
type intervalAdjust struct {
	ratio float64
	inc   bool
}

// worker is the main object which takes care of submitting new work to consensus engine
// and gathering the sealing result.
type worker struct {
	config      *Config
	chainConfig *params.ChainConfig
	engine      consensus.Engine
	eth         Backend
	chain       *core.BlockChain

	// Feeds
	pendingLogsFeed event.Feed

	// Subscriptions
	mux          *event.TypeMux
	txsCh        chan core.NewTxsEvent
	txsSub       event.Subscription
	chainHeadCh  chan core.ChainHeadEvent
	chainHeadSub event.Subscription
	chainSideCh  chan core.ChainSideEvent
	chainSideSub event.Subscription

	// Channels
	newWorkCh          chan *newWorkReq
	getWorkCh          chan *getWorkReq
	taskCh             chan *task
	resultCh           chan *types.Block
	startCh            chan struct{}
	exitCh             chan struct{}
	resubmitIntervalCh chan time.Duration
	resubmitAdjustCh   chan *intervalAdjust

	wg sync.WaitGroup

	current      *environment                 // An environment for current running cycle.
	localUncles  map[common.Hash]*types.Block // A set of side blocks generated locally as the possible uncle blocks.
	remoteUncles map[common.Hash]*types.Block // A set of side blocks as the possible uncle blocks.
	unconfirmed  *unconfirmedBlocks           // A set of locally mined blocks pending canonicalness confirmations.

	mu       sync.RWMutex // The lock used to protect the coinbase and extra fields
	coinbase common.Address
	extra    []byte

	pendingMu    sync.RWMutex
	pendingTasks map[common.Hash]*task

	snapshotMu       sync.RWMutex // The lock used to protect the snapshots below
	snapshotBlock    *types.Block
	snapshotReceipts types.Receipts
	snapshotState    *state.StateDB

	// atomic status counters
	running int32 // The indicator whether the consensus engine is running or not.
	newTxs  int32 // New arrival transaction count since last sealing work submitting.

	// noempty is the flag used to control whether the feature of pre-seal empty
	// block is enabled. The default value is false(pre-seal is enabled by default).
	// But in some special scenario the consensus engine will seal blocks instantaneously,
	// in this case this feature will add all empty blocks into canonical chain
	// non-stop and no real transaction will be included.
	noempty uint32

	// newpayloadTimeout is the maximum timeout allowance for creating payload.
	// The default value is 2 seconds but node operator can set it to arbitrary
	// large value. A large timeout allowance may cause Geth to fail creating
	// a non-empty payload within the specified time and eventually miss the slot
	// in case there are some computation expensive transactions in txpool.
	newpayloadTimeout time.Duration

	// recommit is the time interval to re-create sealing work or to re-build
	// payload in proof-of-stake stage.
	recommit time.Duration

	// External functions
	isLocalBlock func(header *types.Header) bool // Function used to determine whether the specified block is mined by local miner.

	// Test hooks
	newTaskHook  func(*task)                        // Method to call upon receiving a new sealing task.
	skipSealHook func(*task) bool                   // Method to decide whether skipping the sealing.
	fullTaskHook func()                             // Method to call before pushing the full sealing task.
	resubmitHook func(time.Duration, time.Duration) // Method to call upon updating resubmitting interval.
}

func newWorker(config *Config, chainConfig *params.ChainConfig, engine consensus.Engine, eth Backend, mux *event.TypeMux, isLocalBlock func(header *types.Header) bool, init bool) *worker {
	worker := &worker{
		config:             config,
		chainConfig:        chainConfig,
		engine:             engine,
		eth:                eth,
		chain:              eth.BlockChain(),
		mux:                mux,
		isLocalBlock:       isLocalBlock,
		localUncles:        make(map[common.Hash]*types.Block),
		remoteUncles:       make(map[common.Hash]*types.Block),
		unconfirmed:        newUnconfirmedBlocks(eth.BlockChain(), sealingLogAtDepth),
		coinbase:           config.Etherbase,
		extra:              config.ExtraData,
		pendingTasks:       make(map[common.Hash]*task),
		txsCh:              make(chan core.NewTxsEvent, txChanSize),
		chainHeadCh:        make(chan core.ChainHeadEvent, chainHeadChanSize),
		chainSideCh:        make(chan core.ChainSideEvent, chainSideChanSize),
		newWorkCh:          make(chan *newWorkReq),
		getWorkCh:          make(chan *getWorkReq),
		taskCh:             make(chan *task),
		resultCh:           make(chan *types.Block, resultQueueSize),
		startCh:            make(chan struct{}, 1),
		exitCh:             make(chan struct{}),
		resubmitIntervalCh: make(chan time.Duration),
		resubmitAdjustCh:   make(chan *intervalAdjust, resubmitAdjustChanSize),
	}
	// Subscribe NewTxsEvent for tx pool
	worker.txsSub = eth.TxPool().SubscribeNewTxsEvent(worker.txsCh)
	// Subscribe events for blockchain
	worker.chainHeadSub = eth.BlockChain().SubscribeChainHeadEvent(worker.chainHeadCh)
	worker.chainSideSub = eth.BlockChain().SubscribeChainSideEvent(worker.chainSideCh)

	// Sanitize recommit interval if the user-specified one is too short.
	recommit := worker.config.Recommit
	if recommit < minRecommitInterval {
		log.Warn("Sanitizing miner recommit interval", "provided", recommit, "updated", minRecommitInterval)
		recommit = minRecommitInterval
	}
	worker.recommit = recommit

	// Sanitize the timeout config for creating payload.
	newpayloadTimeout := worker.config.NewPayloadTimeout
	if newpayloadTimeout == 0 {
		log.Warn("Sanitizing new payload timeout to default", "provided", newpayloadTimeout, "updated", DefaultConfig.NewPayloadTimeout)
		newpayloadTimeout = DefaultConfig.NewPayloadTimeout
	}
	if newpayloadTimeout < time.Millisecond*100 {
		log.Warn("Low payload timeout may cause high amount of non-full blocks", "provided", newpayloadTimeout, "default", DefaultConfig.NewPayloadTimeout)
	}
	worker.newpayloadTimeout = newpayloadTimeout

	worker.wg.Add(4)
	go worker.mainLoop()
	go worker.newWorkLoop(recommit)
	go worker.resultLoop()
	go worker.taskLoop()

	// Submit first work to initialize pending state.
	if init {
		worker.startCh <- struct{}{}
	}
	return worker
}

// setEtherbase sets the etherbase used to initialize the block coinbase field.
func (w *worker) setEtherbase(addr common.Address) {
	w.mu.Lock()
	defer w.mu.Unlock()
	w.coinbase = addr
}

// etherbase retrieves the configured etherbase address.
func (w *worker) etherbase() common.Address {
	w.mu.RLock()
	defer w.mu.RUnlock()
	return w.coinbase
}

func (w *worker) setGasCeil(ceil uint64) {
	w.mu.Lock()
	defer w.mu.Unlock()
	w.config.GasCeil = ceil
}

// setExtra sets the content used to initialize the block extra field.
func (w *worker) setExtra(extra []byte) {
	w.mu.Lock()
	defer w.mu.Unlock()
	w.extra = extra
}

// setRecommitInterval updates the interval for miner sealing work recommitting.
func (w *worker) setRecommitInterval(interval time.Duration) {
	select {
	case w.resubmitIntervalCh <- interval:
	case <-w.exitCh:
	}
}

// disablePreseal disables pre-sealing feature
func (w *worker) disablePreseal() {
	atomic.StoreUint32(&w.noempty, 1)
}

// enablePreseal enables pre-sealing feature
func (w *worker) enablePreseal() {
	atomic.StoreUint32(&w.noempty, 0)
}

// pending returns the pending state and corresponding block.
func (w *worker) pending() (*types.Block, *state.StateDB) {
	// return a snapshot to avoid contention on currentMu mutex
	w.snapshotMu.RLock()
	defer w.snapshotMu.RUnlock()
	if w.snapshotState == nil {
		return nil, nil
	}
	return w.snapshotBlock, w.snapshotState.Copy()
}

// pendingBlock returns pending block.
func (w *worker) pendingBlock() *types.Block {
	// return a snapshot to avoid contention on currentMu mutex
	w.snapshotMu.RLock()
	defer w.snapshotMu.RUnlock()
	return w.snapshotBlock
}

// pendingBlockAndReceipts returns pending block and corresponding receipts.
func (w *worker) pendingBlockAndReceipts() (*types.Block, types.Receipts) {
	// return a snapshot to avoid contention on currentMu mutex
	w.snapshotMu.RLock()
	defer w.snapshotMu.RUnlock()
	return w.snapshotBlock, w.snapshotReceipts
}

// start sets the running status as 1 and triggers new work submitting.
func (w *worker) start() {
	atomic.StoreInt32(&w.running, 1)
	w.startCh <- struct{}{}
}

// stop sets the running status as 0.
func (w *worker) stop() {
	atomic.StoreInt32(&w.running, 0)
}

// isRunning returns an indicator whether worker is running or not.
func (w *worker) isRunning() bool {
	return atomic.LoadInt32(&w.running) == 1
}

// close terminates all background threads maintained by the worker.
// Note the worker does not support being closed multiple times.
func (w *worker) close() {
	atomic.StoreInt32(&w.running, 0)
	close(w.exitCh)
	w.wg.Wait()
}

// recalcRecommit recalculates the resubmitting interval upon feedback.
func recalcRecommit(minRecommit, prev time.Duration, target float64, inc bool) time.Duration {
	var (
		prevF = float64(prev.Nanoseconds())
		next  float64
	)
	if inc {
		next = prevF*(1-intervalAdjustRatio) + intervalAdjustRatio*(target+intervalAdjustBias)
		max := float64(maxRecommitInterval.Nanoseconds())
		if next > max {
			next = max
		}
	} else {
		next = prevF*(1-intervalAdjustRatio) + intervalAdjustRatio*(target-intervalAdjustBias)
		min := float64(minRecommit.Nanoseconds())
		if next < min {
			next = min
		}
	}
	return time.Duration(int64(next))
}

// newWorkLoop is a standalone goroutine to submit new sealing work upon received events.
func (w *worker) newWorkLoop(recommit time.Duration) {
	defer w.wg.Done()
	var (
		interrupt   *int32
		minRecommit = recommit // minimal resubmit interval specified by user.
		timestamp   int64      // timestamp for each round of sealing.
	)

	timer := time.NewTimer(0)
	defer timer.Stop()
	<-timer.C // discard the initial tick

	// commit aborts in-flight transaction execution with given signal and resubmits a new one.
	commit := func(noempty bool, s int32) {
		if interrupt != nil {
			atomic.StoreInt32(interrupt, s)
		}
		interrupt = new(int32)
		select {
		case w.newWorkCh <- &newWorkReq{interrupt: interrupt, noempty: noempty, timestamp: timestamp}:
		case <-w.exitCh:
			return
		}
		timer.Reset(recommit)
		atomic.StoreInt32(&w.newTxs, 0)
	}
	// clearPending cleans the stale pending tasks.
	clearPending := func(number uint64) {
		w.pendingMu.Lock()
		for h, t := range w.pendingTasks {
			if t.block.NumberU64()+staleThreshold <= number {
				delete(w.pendingTasks, h)
			}
		}
		w.pendingMu.Unlock()
	}

	for {
		select {
		case <-w.startCh:
			clearPending(w.chain.CurrentBlock().NumberU64())
			timestamp = time.Now().Unix()
			commit(false, commitInterruptNewHead)

		case head := <-w.chainHeadCh:
			clearPending(head.Block.NumberU64())
			timestamp = time.Now().Unix()
			commit(false, commitInterruptNewHead)

		case <-timer.C:
			// If sealing is running resubmit a new work cycle periodically to pull in
			// higher priced transactions. Disable this overhead for pending blocks.
			if w.isRunning() && (w.chainConfig.Clique == nil || w.chainConfig.Clique.Period > 0) {
				// Short circuit if no new transaction arrives.
				if atomic.LoadInt32(&w.newTxs) == 0 {
					timer.Reset(recommit)
					continue
				}
				commit(true, commitInterruptResubmit)
			}

		case interval := <-w.resubmitIntervalCh:
			// Adjust resubmit interval explicitly by user.
			if interval < minRecommitInterval {
				log.Warn("Sanitizing miner recommit interval", "provided", interval, "updated", minRecommitInterval)
				interval = minRecommitInterval
			}
			log.Info("Miner recommit interval update", "from", minRecommit, "to", interval)
			minRecommit, recommit = interval, interval

			if w.resubmitHook != nil {
				w.resubmitHook(minRecommit, recommit)
			}

		case adjust := <-w.resubmitAdjustCh:
			// Adjust resubmit interval by feedback.
			if adjust.inc {
				before := recommit
				target := float64(recommit.Nanoseconds()) / adjust.ratio
				recommit = recalcRecommit(minRecommit, recommit, target, true)
				log.Trace("Increase miner recommit interval", "from", before, "to", recommit)
			} else {
				before := recommit
				recommit = recalcRecommit(minRecommit, recommit, float64(minRecommit.Nanoseconds()), false)
				log.Trace("Decrease miner recommit interval", "from", before, "to", recommit)
			}

			if w.resubmitHook != nil {
				w.resubmitHook(minRecommit, recommit)
			}

		case <-w.exitCh:
			return
		}
	}
}

// mainLoop is responsible for generating and submitting sealing work based on
// the received event. It can support two modes: automatically generate task and
// submit it or return task according to given parameters for various proposes.
func (w *worker) mainLoop() {
	defer w.wg.Done()
	defer w.txsSub.Unsubscribe()
	defer w.chainHeadSub.Unsubscribe()
	defer w.chainSideSub.Unsubscribe()
	defer func() {
		if w.current != nil {
			w.current.discard()
		}
	}()

	cleanTicker := time.NewTicker(time.Second * 10)
	defer cleanTicker.Stop()

	for {
		select {
		case req := <-w.newWorkCh:
			w.commitWork(req.interrupt, req.noempty, req.timestamp)

		case req := <-w.getWorkCh:
			block, fees, err := w.generateWork(req.params)
			req.result <- &newPayloadResult{
				err:   err,
				block: block,
				fees:  fees,
			}
		case ev := <-w.chainSideCh:
			// Short circuit for duplicate side blocks
			if _, exist := w.localUncles[ev.Block.Hash()]; exist {
				continue
			}
			if _, exist := w.remoteUncles[ev.Block.Hash()]; exist {
				continue
			}
			// Add side block to possible uncle block set depending on the author.
			if w.isLocalBlock != nil && w.isLocalBlock(ev.Block.Header()) {
				w.localUncles[ev.Block.Hash()] = ev.Block
			} else {
				w.remoteUncles[ev.Block.Hash()] = ev.Block
			}
			// If our sealing block contains less than 2 uncle blocks,
			// add the new uncle block if valid and regenerate a new
			// sealing block for higher profit.
			if w.isRunning() && w.current != nil && len(w.current.uncles) < 2 {
				start := time.Now()
				if err := w.commitUncle(w.current, ev.Block.Header()); err == nil {
					w.commit(w.current.copy(), nil, true, start)
				}
			}

		case <-cleanTicker.C:
			chainHead := w.chain.CurrentBlock()
			for hash, uncle := range w.localUncles {
				if uncle.NumberU64()+staleThreshold <= chainHead.NumberU64() {
					delete(w.localUncles, hash)
				}
			}
			for hash, uncle := range w.remoteUncles {
				if uncle.NumberU64()+staleThreshold <= chainHead.NumberU64() {
					delete(w.remoteUncles, hash)
				}
			}

		case ev := <-w.txsCh:
			// Apply transactions to the pending state if we're not sealing
			//
			// Note all transactions received may not be continuous with transactions
			// already included in the current sealing block. These transactions will
			// be automatically eliminated.
			if !w.isRunning() && w.current != nil {
				// If block is already full, abort
				if gp := w.current.gasPool; gp != nil && gp.Gas() < params.TxGas {
					continue
				}
				txs := make(map[common.Address]types.Transactions)
				for _, tx := range ev.Txs {
					acc, _ := types.Sender(w.current.signer, tx)
					txs[acc] = append(txs[acc], tx)
				}
				txset := types.NewTransactionsByPriceAndNonce(w.current.signer, txs, w.current.header.BaseFee)
				tcount := w.current.tcount
				w.commitTransactions(w.current, txset, nil)

				// Only update the snapshot if any new transactions were added
				// to the pending block
				if tcount != w.current.tcount {
					w.updateSnapshot(w.current)
				}
			} else {
				// Special case, if the consensus engine is 0 period clique(dev mode),
				// submit sealing work here since all empty submission will be rejected
				// by clique. Of course the advance sealing(empty submission) is disabled.
				if w.chainConfig.Clique != nil && w.chainConfig.Clique.Period == 0 {
					w.commitWork(nil, true, time.Now().Unix())
				}
			}
			atomic.AddInt32(&w.newTxs, int32(len(ev.Txs)))

		// System stopped
		case <-w.exitCh:
			return
		case <-w.txsSub.Err():
			return
		case <-w.chainHeadSub.Err():
			return
		case <-w.chainSideSub.Err():
			return
		}
	}
}

// taskLoop is a standalone goroutine to fetch sealing task from the generator and
// push them to consensus engine.
func (w *worker) taskLoop() {
	defer w.wg.Done()
	var (
		stopCh chan struct{}
		prev   common.Hash
	)

	// interrupt aborts the in-flight sealing task.
	interrupt := func() {
		if stopCh != nil {
			close(stopCh)
			stopCh = nil
		}
	}
	for {
		select {
		case task := <-w.taskCh:
			if w.newTaskHook != nil {
				w.newTaskHook(task)
			}
			// Reject duplicate sealing work due to resubmitting.
			sealHash := w.engine.SealHash(task.block.Header())
			if sealHash == prev {
				continue
			}
			// Interrupt previous sealing operation
			interrupt()
			stopCh, prev = make(chan struct{}), sealHash

			if w.skipSealHook != nil && w.skipSealHook(task) {
				continue
			}
			w.pendingMu.Lock()
			w.pendingTasks[sealHash] = task
			w.pendingMu.Unlock()

			if err := w.engine.Seal(w.chain, task.block, w.resultCh, stopCh); err != nil {
				log.Warn("Block sealing failed", "err", err)
				w.pendingMu.Lock()
				delete(w.pendingTasks, sealHash)
				w.pendingMu.Unlock()
			}
		case <-w.exitCh:
			interrupt()
			return
		}
	}
}

// resultLoop is a standalone goroutine to handle sealing result submitting
// and flush relative data to the database.
func (w *worker) resultLoop() {
	defer w.wg.Done()
	for {
		select {
		case block := <-w.resultCh:
			// Short circuit when receiving empty result.
			if block == nil {
				continue
			}
			// Short circuit when receiving duplicate result caused by resubmitting.
			if w.chain.HasBlock(block.Hash(), block.NumberU64()) {
				continue
			}
			var (
				sealhash = w.engine.SealHash(block.Header())
				hash     = block.Hash()
			)
			w.pendingMu.RLock()
			task, exist := w.pendingTasks[sealhash]
			w.pendingMu.RUnlock()
			if !exist {
				log.Error("Block found but no relative pending task", "number", block.Number(), "sealhash", sealhash, "hash", hash)
				continue
			}
			// Different block could share same sealhash, deep copy here to prevent write-write conflict.
			var (
				receipts = make([]*types.Receipt, len(task.receipts))
				logs     []*types.Log
			)
			for i, taskReceipt := range task.receipts {
				receipt := new(types.Receipt)
				receipts[i] = receipt
				*receipt = *taskReceipt

				// add block location fields
				receipt.BlockHash = hash
				receipt.BlockNumber = block.Number()
				receipt.TransactionIndex = uint(i)

				// Update the block hash in all logs since it is now available and not when the
				// receipt/log of individual transactions were created.
				receipt.Logs = make([]*types.Log, len(taskReceipt.Logs))
				for i, taskLog := range taskReceipt.Logs {
					log := new(types.Log)
					receipt.Logs[i] = log
					*log = *taskLog
					log.BlockHash = hash
				}
				logs = append(logs, receipt.Logs...)
			}
			// Commit block and state to database.
			_, err := w.chain.WriteBlockAndSetHead(block, receipts, logs, task.state, true)
			if err != nil {
				log.Error("Failed writing block to chain", "err", err)
				continue
			}
			log.Info("Successfully sealed new block", "number", block.Number(), "sealhash", sealhash, "hash", hash,
				"elapsed", common.PrettyDuration(time.Since(task.createdAt)))

			// Broadcast the block and announce chain insertion event
			w.mux.Post(core.NewMinedBlockEvent{Block: block})

			// Insert the block into the set of pending ones to resultLoop for confirmations
			w.unconfirmed.Insert(block.NumberU64(), block.Hash())

		case <-w.exitCh:
			return
		}
	}
}

// makeEnv creates a new environment for the sealing block.
func (w *worker) makeEnv(parent *types.Block, header *types.Header, coinbase common.Address) (*environment, error) {
	// Retrieve the parent state to execute on top and start a prefetcher for
	// the miner to speed block sealing up a bit.
	state, err := w.chain.StateAt(parent.Root())
	if err != nil {
		return nil, err
	}
	state.StartPrefetcher("miner")

	// Note the passed coinbase may be different with header.Coinbase.
	env := &environment{
		signer:    types.MakeSigner(w.chainConfig, header.Number, header.Time),
		state:     state,
		coinbase:  coinbase,
		ancestors: mapset.NewSet[common.Hash](),
		family:    mapset.NewSet[common.Hash](),
		header:    header,
		uncles:    make(map[common.Hash]*types.Header),
	}
	// when 08 is processed ancestors contain 07 (quick block)
	for _, ancestor := range w.chain.GetBlocksFromHash(parent.Hash(), 7) {
		for _, uncle := range ancestor.Uncles() {
			env.family.Add(uncle.Hash())
		}
		env.family.Add(ancestor.Hash())
		env.ancestors.Add(ancestor.Hash())
	}
	// Keep track of transactions which return errors so they can be removed
	env.tcount = 0

	// Initialize the prestate excess_data_gas field used during state transition
	if w.chainConfig.IsSharding(header.TimeBig()) {
		// TODO(EIP-4844): Unit test this
		env.excessDataGas = new(big.Int)
		if parentExcessDataGas := parent.Header().ExcessDataGas; parentExcessDataGas != nil {
			env.excessDataGas.Set(parentExcessDataGas)
		}
	}
	return env, nil
}

// commitUncle adds the given block to uncle block set, returns error if failed to add.
func (w *worker) commitUncle(env *environment, uncle *types.Header) error {
	if w.isTTDReached(env.header) {
		return errors.New("ignore uncle for beacon block")
	}
	hash := uncle.Hash()
	if _, exist := env.uncles[hash]; exist {
		return errors.New("uncle not unique")
	}
	if env.header.ParentHash == uncle.ParentHash {
		return errors.New("uncle is sibling")
	}
	if !env.ancestors.Contains(uncle.ParentHash) {
		return errors.New("uncle's parent unknown")
	}
	if env.family.Contains(hash) {
		return errors.New("uncle already included")
	}
	env.uncles[hash] = uncle
	return nil
}

// updateSnapshot updates pending snapshot block, receipts and state.
func (w *worker) updateSnapshot(env *environment) {
	w.snapshotMu.Lock()
	defer w.snapshotMu.Unlock()

	w.snapshotBlock = types.NewBlock(
		env.header,
		env.txs,
		env.unclelist(),
		env.receipts,
		trie.NewStackTrie(nil),
	)
	w.snapshotReceipts = copyReceipts(env.receipts)
	w.snapshotState = env.state.Copy()
}

func (w *worker) commitTransaction(env *environment, tx *types.Transaction) ([]*types.Log, error) {
	snap := env.state.Snapshot()

	receipt, err := core.ApplyTransaction(w.chainConfig, w.chain, &env.coinbase, env.gasPool, env.state, env.header, env.excessDataGas, tx, &env.header.GasUsed, *w.chain.GetVMConfig())
	if err != nil {
		env.state.RevertToSnapshot(snap)
		return nil, err
	}
	env.txs = append(env.txs, tx)
	env.receipts = append(env.receipts, receipt)

	return receipt.Logs, nil
}

func (w *worker) commitTransactions(env *environment, txs *types.TransactionsByPriceAndNonce, interrupt *int32) error {
	gasLimit := env.header.GasLimit
	if env.gasPool == nil {
		env.gasPool = new(core.GasPool).AddGas(gasLimit).AddDataGas(params.MaxDataGasPerBlock)
	}
	var coalescedLogs []*types.Log

	for {
		// Check interruption signal and abort building if it's fired.
		if interrupt != nil {
			if signal := atomic.LoadInt32(interrupt); signal != commitInterruptNone {
				return signalToErr(signal)
			}
		}
		// If we don't have enough gas for any further transactions then we're done.
		if env.gasPool.Gas() < params.TxGas {
			log.Trace("Not enough gas for further transactions", "have", env.gasPool, "want", params.TxGas)
			break
		}
		// Retrieve the next transaction and abort if all done.
		tx := txs.Peek()
		if tx == nil {
			break
		}
		// Error may be ignored here. The error has already been checked
		// during transaction acceptance is the transaction pool.
		from, _ := types.Sender(env.signer, tx)

		// Check whether the tx is replay protected. If we're not in the EIP155 hf
		// phase, start ignoring the sender until we do.
		if tx.Protected() && !w.chainConfig.IsEIP155(env.header.Number) {
			log.Trace("Ignoring reply protected transaction", "hash", tx.Hash(), "eip155", w.chainConfig.EIP155Block)

			txs.Pop()
			continue
		}
		// Start executing the transaction
		env.state.SetTxContext(tx.Hash(), env.tcount)

		logs, err := w.commitTransaction(env, tx)
		switch {
		case errors.Is(err, core.ErrGasLimitReached):
			// Pop the current out-of-gas transaction without shifting in the next from the account
			log.Trace("Gas limit exceeded for current block", "sender", from)
			txs.Pop()

		case errors.Is(err, core.ErrNonceTooLow):
			// New head notification data race between the transaction pool and miner, shift
			log.Trace("Skipping transaction with low nonce", "sender", from, "nonce", tx.Nonce())
			txs.Shift()

		case errors.Is(err, core.ErrNonceTooHigh):
			// Reorg notification data race between the transaction pool and miner, skip account =
			log.Trace("Skipping account with hight nonce", "sender", from, "nonce", tx.Nonce())
			txs.Pop()

		case errors.Is(err, nil):
			// Everything ok, collect the logs and shift in the next transaction from the same account
			coalescedLogs = append(coalescedLogs, logs...)
			env.tcount++
			txs.Shift()

		case errors.Is(err, types.ErrTxTypeNotSupported):
			// Pop the unsupported transaction without shifting in the next from the account
			log.Trace("Skipping unsupported transaction type", "sender", from, "type", tx.Type())
			txs.Pop()

		case errors.Is(err, core.ErrDataGasLimitReached):
			// Shift, as the next tx from the account may not contain blobs
			log.Trace("Skipping blob transaction. Reached max number of blobs in current context", "sender", from, "numBlobs", len(tx.DataHashes()))
			txs.Shift()

		default:
			// Strange error, discard the transaction and get the next in line (note, the
			// nonce-too-high clause will prevent us from executing in vain).
			log.Debug("Transaction failed, account skipped", "hash", tx.Hash(), "err", err)
			txs.Shift()
		}
	}
	if !w.isRunning() && len(coalescedLogs) > 0 {
		// We don't push the pendingLogsEvent while we are sealing. The reason is that
		// when we are sealing, the worker will regenerate a sealing block every 3 seconds.
		// In order to avoid pushing the repeated pendingLog, we disable the pending log pushing.

		// make a copy, the state caches the logs and these logs get "upgraded" from pending to mined
		// logs by filling in the block hash when the block was mined by the local miner. This can
		// cause a race condition if a log was "upgraded" before the PendingLogsEvent is processed.
		cpy := make([]*types.Log, len(coalescedLogs))
		for i, l := range coalescedLogs {
			cpy[i] = new(types.Log)
			*cpy[i] = *l
		}
		w.pendingLogsFeed.Send(cpy)
	}
	return nil
}

// generateParams wraps various of settings for generating sealing task.
type generateParams struct {
<<<<<<< HEAD
	timestamp   uint64            // The timestamp for sealing task
=======
	timestamp   uint64            // The timstamp for sealing task
>>>>>>> 37e3208e
	forceTime   bool              // Flag whether the given timestamp is immutable or not
	parentHash  common.Hash       // Parent block hash, empty means the latest chain head
	coinbase    common.Address    // The fee recipient address for including transaction
	random      common.Hash       // The randomness generated by beacon chain, empty before the merge
	withdrawals types.Withdrawals // List of withdrawals to include in block.
	noUncle     bool              // Flag whether the uncle block inclusion is allowed
	noTxs       bool              // Flag whether an empty block without any transaction is expected
}

// prepareWork constructs the sealing task according to the given parameters,
// either based on the last chain head or specified parent. In this function
// the pending transactions are not filled yet, only the empty task returned.
func (w *worker) prepareWork(genParams *generateParams) (*environment, error) {
	w.mu.RLock()
	defer w.mu.RUnlock()

	// Find the parent block for sealing task
	parent := w.chain.CurrentBlock()
	if genParams.parentHash != (common.Hash{}) {
		parent = w.chain.GetBlockByHash(genParams.parentHash)
	}
	if parent == nil {
		return nil, fmt.Errorf("missing parent")
	}
	// Sanity check the timestamp correctness, recap the timestamp
	// to parent+1 if the mutation is allowed.
	timestamp := genParams.timestamp
	if parent.Time() >= timestamp {
		if genParams.forceTime {
			return nil, fmt.Errorf("invalid timestamp, parent %d given %d", parent.Time(), timestamp)
		}
		timestamp = parent.Time() + 1
	}
	// Construct the sealing block header.
	header := &types.Header{
		ParentHash: parent.Hash(),
		Number:     new(big.Int).Add(parent.Number(), common.Big1),
		GasLimit:   core.CalcGasLimit(parent.GasLimit(), w.config.GasCeil),
		Time:       timestamp,
		Coinbase:   genParams.coinbase,
	}
	// Set the extra field.
	if len(w.extra) != 0 {
		header.Extra = w.extra
	}
	// Set the randomness field from the beacon chain if it's available.
	if genParams.random != (common.Hash{}) {
		header.MixDigest = genParams.random
	}
	// Set baseFee and GasLimit if we are on an EIP-1559 chain
	if w.chainConfig.IsLondon(header.Number) {
		header.BaseFee = misc.CalcBaseFee(w.chainConfig, parent.Header())
		if !w.chainConfig.IsLondon(parent.Number()) {
			parentGasLimit := parent.GasLimit() * w.chainConfig.ElasticityMultiplier()
			header.GasLimit = core.CalcGasLimit(parentGasLimit, w.config.GasCeil)
		}
	}
	// Run the consensus preparation with the default or customized consensus engine.
	if err := w.engine.Prepare(w.chain, header); err != nil {
		log.Error("Failed to prepare header for sealing", "err", err)
		return nil, err
	}
	// Could potentially happen if starting to mine in an odd state.
	// Note genParams.coinbase can be different with header.Coinbase
	// since clique algorithm can modify the coinbase field in header.
	env, err := w.makeEnv(parent, header, genParams.coinbase)
	if err != nil {
		log.Error("Failed to create sealing context", "err", err)
		return nil, err
	}
	// Accumulate the uncles for the sealing work only if it's allowed.
	if !genParams.noUncle {
		commitUncles := func(blocks map[common.Hash]*types.Block) {
			for hash, uncle := range blocks {
				if len(env.uncles) == 2 {
					break
				}
				if err := w.commitUncle(env, uncle.Header()); err != nil {
					log.Trace("Possible uncle rejected", "hash", hash, "reason", err)
				} else {
					log.Debug("Committing new uncle to block", "hash", hash)
				}
			}
		}
		// Prefer to locally generated uncle
		commitUncles(w.localUncles)
		commitUncles(w.remoteUncles)
	}
	return env, nil
}

// fillTransactions retrieves the pending transactions from the txpool and fills them
// into the given sealing block. The transaction selection and ordering strategy can
// be customized with the plugin in the future.
func (w *worker) fillTransactions(interrupt *int32, env *environment) error {
	// Split the pending transactions into locals and remotes
	// Fill the block with all available pending transactions.
	pending := w.eth.TxPool().Pending(true)
	localTxs, remoteTxs := make(map[common.Address]types.Transactions), pending
	for _, account := range w.eth.TxPool().Locals() {
		if txs := remoteTxs[account]; len(txs) > 0 {
			delete(remoteTxs, account)
			localTxs[account] = txs
		}
	}
	if len(localTxs) > 0 {
		txs := types.NewTransactionsByPriceAndNonce(env.signer, localTxs, env.header.BaseFee)
		if err := w.commitTransactions(env, txs, interrupt); err != nil {
			return err
		}
	}
	if len(remoteTxs) > 0 {
		txs := types.NewTransactionsByPriceAndNonce(env.signer, remoteTxs, env.header.BaseFee)
		if err := w.commitTransactions(env, txs, interrupt); err != nil {
			return err
		}
	}
	return nil
}

// generateWork generates a sealing block based on the given parameters.
func (w *worker) generateWork(params *generateParams) (*types.Block, *big.Int, error) {
	work, err := w.prepareWork(params)
	if err != nil {
		return nil, nil, err
	}
	defer work.discard()

	if !params.noTxs {
		interrupt := new(int32)
		timer := time.AfterFunc(w.newpayloadTimeout, func() {
			atomic.StoreInt32(interrupt, commitInterruptTimeout)
		})
		defer timer.Stop()

		err := w.fillTransactions(interrupt, work)
		if errors.Is(err, errBlockInterruptedByTimeout) {
			log.Warn("Block building is interrupted", "allowance", common.PrettyDuration(w.newpayloadTimeout))
		}
	}
	block, err := w.engine.FinalizeAndAssemble(w.chain, work.header, work.state, work.txs, work.unclelist(), work.receipts, params.withdrawals)
	if err != nil {
		return nil, nil, err
	}
	return block, totalFees(block, work.receipts), nil
}

// commitWork generates several new sealing tasks based on the parent block
// and submit them to the sealer.
func (w *worker) commitWork(interrupt *int32, noempty bool, timestamp int64) {
	start := time.Now()

	// Set the coinbase if the worker is running or it's required
	var coinbase common.Address
	if w.isRunning() {
		coinbase = w.etherbase()
		if coinbase == (common.Address{}) {
			log.Error("Refusing to mine without etherbase")
			return
		}
	}
	work, err := w.prepareWork(&generateParams{
		timestamp: uint64(timestamp),
		coinbase:  coinbase,
	})
	if err != nil {
		return
	}
	// Create an empty block based on temporary copied state for
	// sealing in advance without waiting block execution finished.
	if !noempty && atomic.LoadUint32(&w.noempty) == 0 {
		w.commit(work.copy(), nil, false, start)
	}
	// Fill pending transactions from the txpool into the block.
	err = w.fillTransactions(interrupt, work)
	switch {
	case err == nil:
		// The entire block is filled, decrease resubmit interval in case
		// of current interval is larger than the user-specified one.
		w.resubmitAdjustCh <- &intervalAdjust{inc: false}

	case errors.Is(err, errBlockInterruptedByRecommit):
		// Notify resubmit loop to increase resubmitting interval if the
		// interruption is due to frequent commits.
		gaslimit := work.header.GasLimit
		ratio := float64(gaslimit-work.gasPool.Gas()) / float64(gaslimit)
		if ratio < 0.1 {
			ratio = 0.1
		}
		w.resubmitAdjustCh <- &intervalAdjust{
			ratio: ratio,
			inc:   true,
		}

	case errors.Is(err, errBlockInterruptedByNewHead):
		// If the block building is interrupted by newhead event, discard it
		// totally. Committing the interrupted block introduces unnecessary
		// delay, and possibly causes miner to mine on the previous head,
		// which could result in higher uncle rate.
		work.discard()
		return
	}
	// Submit the generated block for consensus sealing.
	w.commit(work.copy(), w.fullTaskHook, true, start)

	// Swap out the old work with the new one, terminating any leftover
	// prefetcher processes in the mean time and starting a new one.
	if w.current != nil {
		w.current.discard()
	}
	w.current = work
}

// commit runs any post-transaction state modifications, assembles the final block
// and commits new work if consensus engine is running.
// Note the assumption is held that the mutation is allowed to the passed env, do
// the deep copy first.
func (w *worker) commit(env *environment, interval func(), update bool, start time.Time) error {
	if w.isRunning() {
		if interval != nil {
			interval()
		}
		// Create a local environment copy, avoid the data race with snapshot state.
		// https://github.com/ethereum/go-ethereum/issues/24299
		env := env.copy()
<<<<<<< HEAD
=======
		// Withdrawals are set to nil here, because this is only called in PoW.
>>>>>>> 37e3208e
		block, err := w.engine.FinalizeAndAssemble(w.chain, env.header, env.state, env.txs, env.unclelist(), env.receipts, nil)
		if err != nil {
			return err
		}
		// If we're post merge, just ignore
		if !w.isTTDReached(block.Header()) {
			select {
			case w.taskCh <- &task{receipts: env.receipts, state: env.state, block: block, createdAt: time.Now()}:
				w.unconfirmed.Shift(block.NumberU64() - 1)

				fees := totalFees(block, env.receipts)
				feesInEther := new(big.Float).Quo(new(big.Float).SetInt(fees), big.NewFloat(params.Ether))
				log.Info("Commit new sealing work", "number", block.Number(), "sealhash", w.engine.SealHash(block.Header()),
					"uncles", len(env.uncles), "txs", env.tcount,
					"gas", block.GasUsed(), "fees", feesInEther,
					"elapsed", common.PrettyDuration(time.Since(start)))

			case <-w.exitCh:
				log.Info("Worker has exited")
			}
		}
	}
	if update {
		w.updateSnapshot(env)
	}
	return nil
}

// getSealingBlock generates the sealing block based on the given parameters.
// The generation result will be passed back via the given channel no matter
// the generation itself succeeds or not.
func (w *worker) getSealingBlock(parent common.Hash, timestamp uint64, coinbase common.Address, random common.Hash, withdrawals types.Withdrawals, noTxs bool) (*types.Block, *big.Int, error) {
	req := &getWorkReq{
		params: &generateParams{
			timestamp:   timestamp,
			forceTime:   true,
			parentHash:  parent,
			coinbase:    coinbase,
			random:      random,
			withdrawals: withdrawals,
			noUncle:     true,
			noTxs:       noTxs,
		},
		result: make(chan *newPayloadResult, 1),
	}
	select {
	case w.getWorkCh <- req:
		result := <-req.result
		if result.err != nil {
			return nil, nil, result.err
		}
		return result.block, result.fees, nil
	case <-w.exitCh:
		return nil, nil, errors.New("miner closed")
	}
}

// isTTDReached returns the indicator if the given block has reached the total
// terminal difficulty for The Merge transition.
func (w *worker) isTTDReached(header *types.Header) bool {
	td, ttd := w.chain.GetTd(header.ParentHash, header.Number.Uint64()-1), w.chain.Config().TerminalTotalDifficulty
	return td != nil && ttd != nil && td.Cmp(ttd) >= 0
}

// copyReceipts makes a deep copy of the given receipts.
func copyReceipts(receipts []*types.Receipt) []*types.Receipt {
	result := make([]*types.Receipt, len(receipts))
	for i, l := range receipts {
		cpy := *l
		result[i] = &cpy
	}
	return result
}

// postSideBlock fires a side chain event, only use it for testing.
func (w *worker) postSideBlock(event core.ChainSideEvent) {
	select {
	case w.chainSideCh <- event:
	case <-w.exitCh:
	}
}

// totalFees computes total consumed miner fees in Wei. Block transactions and receipts have to have the same order.
func totalFees(block *types.Block, receipts []*types.Receipt) *big.Int {
	feesWei := new(big.Int)
	for i, tx := range block.Transactions() {
		minerFee, _ := tx.EffectiveGasTip(block.BaseFee())
		feesWei.Add(feesWei, new(big.Int).Mul(new(big.Int).SetUint64(receipts[i].GasUsed), minerFee))
	}
	return feesWei
}

// signalToErr converts the interruption signal to a concrete error type for return.
// The given signal must be a valid interruption signal.
func signalToErr(signal int32) error {
	switch signal {
	case commitInterruptNewHead:
		return errBlockInterruptedByNewHead
	case commitInterruptResubmit:
		return errBlockInterruptedByRecommit
	case commitInterruptTimeout:
		return errBlockInterruptedByTimeout
	default:
		panic(fmt.Errorf("undefined signal %d", signal))
	}
}<|MERGE_RESOLUTION|>--- conflicted
+++ resolved
@@ -822,7 +822,7 @@
 	env.tcount = 0
 
 	// Initialize the prestate excess_data_gas field used during state transition
-	if w.chainConfig.IsSharding(header.TimeBig()) {
+	if w.chainConfig.IsSharding(header.Time) {
 		// TODO(EIP-4844): Unit test this
 		env.excessDataGas = new(big.Int)
 		if parentExcessDataGas := parent.Header().ExcessDataGas; parentExcessDataGas != nil {
@@ -983,11 +983,7 @@
 
 // generateParams wraps various of settings for generating sealing task.
 type generateParams struct {
-<<<<<<< HEAD
-	timestamp   uint64            // The timestamp for sealing task
-=======
 	timestamp   uint64            // The timstamp for sealing task
->>>>>>> 37e3208e
 	forceTime   bool              // Flag whether the given timestamp is immutable or not
 	parentHash  common.Hash       // Parent block hash, empty means the latest chain head
 	coinbase    common.Address    // The fee recipient address for including transaction
@@ -1213,10 +1209,7 @@
 		// Create a local environment copy, avoid the data race with snapshot state.
 		// https://github.com/ethereum/go-ethereum/issues/24299
 		env := env.copy()
-<<<<<<< HEAD
-=======
 		// Withdrawals are set to nil here, because this is only called in PoW.
->>>>>>> 37e3208e
 		block, err := w.engine.FinalizeAndAssemble(w.chain, env.header, env.state, env.txs, env.unclelist(), env.receipts, nil)
 		if err != nil {
 			return err
