// Copyright 2015 The go-ethereum Authors
// This file is part of the go-ethereum library.
//
// The go-ethereum library is free software: you can redistribute it and/or modify
// it under the terms of the GNU Lesser General Public License as published by
// the Free Software Foundation, either version 3 of the License, or
// (at your option) any later version.
//
// The go-ethereum library is distributed in the hope that it will be useful,
// but WITHOUT ANY WARRANTY; without even the implied warranty of
// MERCHANTABILITY or FITNESS FOR A PARTICULAR PURPOSE. See the
// GNU Lesser General Public License for more details.
//
// You should have received a copy of the GNU Lesser General Public License
// along with the go-ethereum library. If not, see <http://www.gnu.org/licenses/>.

package params

import (
	"math/big"

	"github.com/ethereum/go-ethereum/common"
)

const (
	GasLimitBoundDivisor uint64 = 1024               // The bound divisor of the gas limit, used in update calculations.
	MinGasLimit          uint64 = 5000               // Minimum the gas limit may ever be.
	MaxGasLimit          uint64 = 0x7fffffffffffffff // Maximum the gas limit (2^63-1).
	GenesisGasLimit      uint64 = 4712388            // Gas limit of the Genesis block.

	MaximumExtraDataSize  uint64 = 32    // Maximum size extra data may be after Genesis.
	ExpByteGas            uint64 = 10    // Times ceil(log256(exponent)) for the EXP instruction.
	SloadGas              uint64 = 50    // Multiplied by the number of 32-byte words that are copied (round up) for any *COPY operation and added.
	CallValueTransferGas  uint64 = 9000  // Paid for CALL when the value transfer is non-zero.
	CallNewAccountGas     uint64 = 25000 // Paid for CALL when the destination address didn't exist prior.
	TxGas                 uint64 = 21000 // Per transaction not creating a contract. NOTE: Not payable on data of calls between transactions.
	TxGasContractCreation uint64 = 53000 // Per transaction that creates a contract. NOTE: Not payable on data of calls between transactions.
	TxDataZeroGas         uint64 = 4     // Per byte of data attached to a transaction that equals zero. NOTE: Not payable on data of calls between transactions.
	QuadCoeffDiv          uint64 = 512   // Divisor for the quadratic particle of the memory cost equation.
	LogDataGas            uint64 = 8     // Per byte in a LOG* operation's data.
	CallStipend           uint64 = 2300  // Free gas given at beginning of call.

	Keccak256Gas     uint64 = 30 // Once per KECCAK256 operation.
	Keccak256WordGas uint64 = 6  // Once per word of the KECCAK256 operation's data.
	InitCodeWordGas  uint64 = 2  // Once per word of the init code when creating a contract.

	SstoreSetGas    uint64 = 20000 // Once per SSTORE operation.
	SstoreResetGas  uint64 = 5000  // Once per SSTORE operation if the zeroness changes from zero.
	SstoreClearGas  uint64 = 5000  // Once per SSTORE operation if the zeroness doesn't change.
	SstoreRefundGas uint64 = 15000 // Once per SSTORE operation if the zeroness changes to zero.

	NetSstoreNoopGas  uint64 = 200   // Once per SSTORE operation if the value doesn't change.
	NetSstoreInitGas  uint64 = 20000 // Once per SSTORE operation from clean zero.
	NetSstoreCleanGas uint64 = 5000  // Once per SSTORE operation from clean non-zero.
	NetSstoreDirtyGas uint64 = 200   // Once per SSTORE operation from dirty.

	NetSstoreClearRefund      uint64 = 15000 // Once per SSTORE operation for clearing an originally existing storage slot
	NetSstoreResetRefund      uint64 = 4800  // Once per SSTORE operation for resetting to the original non-zero value
	NetSstoreResetClearRefund uint64 = 19800 // Once per SSTORE operation for resetting to the original zero value

	SstoreSentryGasEIP2200            uint64 = 2300  // Minimum gas required to be present for an SSTORE call, not consumed
	SstoreSetGasEIP2200               uint64 = 20000 // Once per SSTORE operation from clean zero to non-zero
	SstoreResetGasEIP2200             uint64 = 5000  // Once per SSTORE operation from clean non-zero to something else
	SstoreClearsScheduleRefundEIP2200 uint64 = 15000 // Once per SSTORE operation for clearing an originally existing storage slot

	ColdAccountAccessCostEIP2929 = uint64(2600) // COLD_ACCOUNT_ACCESS_COST
	ColdSloadCostEIP2929         = uint64(2100) // COLD_SLOAD_COST
	WarmStorageReadCostEIP2929   = uint64(100)  // WARM_STORAGE_READ_COST

	// In EIP-2200: SstoreResetGas was 5000.
	// In EIP-2929: SstoreResetGas was changed to '5000 - COLD_SLOAD_COST'.
	// In EIP-3529: SSTORE_CLEARS_SCHEDULE is defined as SSTORE_RESET_GAS + ACCESS_LIST_STORAGE_KEY_COST
	// Which becomes: 5000 - 2100 + 1900 = 4800
	SstoreClearsScheduleRefundEIP3529 uint64 = SstoreResetGasEIP2200 - ColdSloadCostEIP2929 + TxAccessListStorageKeyGas

	JumpdestGas   uint64 = 1     // Once per JUMPDEST operation.
	EpochDuration uint64 = 30000 // Duration between proof-of-work epochs.

	CreateDataGas         uint64 = 200   //
	CallCreateDepth       uint64 = 1024  // Maximum depth of call/create stack.
	ExpGas                uint64 = 10    // Once per EXP instruction
	LogGas                uint64 = 375   // Per LOG* operation.
	CopyGas               uint64 = 3     //
	StackLimit            uint64 = 1024  // Maximum size of VM stack allowed.
	TierStepGas           uint64 = 0     // Once per operation, for a selection of them.
	LogTopicGas           uint64 = 375   // Multiplied by the * of the LOG*, per LOG transaction. e.g. LOG0 incurs 0 * c_txLogTopicGas, LOG4 incurs 4 * c_txLogTopicGas.
	CreateGas             uint64 = 32000 // Once per CREATE operation & contract-creation transaction.
	Create2Gas            uint64 = 32000 // Once per CREATE2 operation
	SelfdestructRefundGas uint64 = 24000 // Refunded following a selfdestruct operation.
	MemoryGas             uint64 = 3     // Times the address of the (highest referenced byte in memory + 1). NOTE: referencing happens on read, write and in instructions such as RETURN and CALL.

	TxDataNonZeroGasFrontier  uint64 = 68   // Per byte of data attached to a transaction that is not equal to zero. NOTE: Not payable on data of calls between transactions.
	TxDataNonZeroGasEIP2028   uint64 = 16   // Per byte of non zero data attached to a transaction after EIP 2028 (part in Istanbul)
	TxAccessListAddressGas    uint64 = 2400 // Per address specified in EIP 2930 access list
	TxAccessListStorageKeyGas uint64 = 1900 // Per storage key specified in EIP 2930 access list

	// These have been changed during the course of the chain
	CallGasFrontier              uint64 = 40  // Once per CALL operation & message call transaction.
	CallGasEIP150                uint64 = 700 // Static portion of gas for CALL-derivates after EIP 150 (Tangerine)
	BalanceGasFrontier           uint64 = 20  // The cost of a BALANCE operation
	BalanceGasEIP150             uint64 = 400 // The cost of a BALANCE operation after Tangerine
	BalanceGasEIP1884            uint64 = 700 // The cost of a BALANCE operation after EIP 1884 (part of Istanbul)
	ExtcodeSizeGasFrontier       uint64 = 20  // Cost of EXTCODESIZE before EIP 150 (Tangerine)
	ExtcodeSizeGasEIP150         uint64 = 700 // Cost of EXTCODESIZE after EIP 150 (Tangerine)
	SloadGasFrontier             uint64 = 50
	SloadGasEIP150               uint64 = 200
	SloadGasEIP1884              uint64 = 800  // Cost of SLOAD after EIP 1884 (part of Istanbul)
	SloadGasEIP2200              uint64 = 800  // Cost of SLOAD after EIP 2200 (part of Istanbul)
	ExtcodeHashGasConstantinople uint64 = 400  // Cost of EXTCODEHASH (introduced in Constantinople)
	ExtcodeHashGasEIP1884        uint64 = 700  // Cost of EXTCODEHASH after EIP 1884 (part in Istanbul)
	SelfdestructGasEIP150        uint64 = 5000 // Cost of SELFDESTRUCT post EIP 150 (Tangerine)

	// EXP has a dynamic portion depending on the size of the exponent
	ExpByteFrontier uint64 = 10 // was set to 10 in Frontier
	ExpByteEIP158   uint64 = 50 // was raised to 50 during Eip158 (Spurious Dragon)

	// Extcodecopy has a dynamic AND a static cost. This represents only the
	// static portion of the gas. It was changed during EIP 150 (Tangerine)
	ExtcodeCopyBaseFrontier uint64 = 20
	ExtcodeCopyBaseEIP150   uint64 = 700

	// CreateBySelfdestructGas is used when the refunded account is one that does
	// not exist. This logic is similar to call.
	// Introduced in Tangerine Whistle (Eip 150)
	CreateBySelfdestructGas uint64 = 25000

	DefaultBaseFeeChangeDenominator = 8          // Bounds the amount the base fee can change between blocks.
	DefaultElasticityMultiplier     = 2          // Bounds the maximum gas limit an EIP-1559 block may have.
	InitialBaseFee                  = 1000000000 // Initial base fee for EIP-1559 blocks.

	MaxCodeSize     = 24576           // Maximum bytecode to permit for a contract
	MaxInitCodeSize = 2 * MaxCodeSize // Maximum initcode to permit in a creation transaction and create instructions

	// Precompiled contract gas prices

	EcrecoverGas        uint64 = 3000 // Elliptic curve sender recovery gas price
	Sha256BaseGas       uint64 = 60   // Base price for a SHA256 operation
	Sha256PerWordGas    uint64 = 12   // Per-word price for a SHA256 operation
	Ripemd160BaseGas    uint64 = 600  // Base price for a RIPEMD160 operation
	Ripemd160PerWordGas uint64 = 120  // Per-word price for a RIPEMD160 operation
	IdentityBaseGas     uint64 = 15   // Base price for a data copy operation
	IdentityPerWordGas  uint64 = 3    // Per-work price for a data copy operation

	Bn256AddGasByzantium             uint64 = 500    // Byzantium gas needed for an elliptic curve addition
	Bn256AddGasIstanbul              uint64 = 150    // Gas needed for an elliptic curve addition
	Bn256ScalarMulGasByzantium       uint64 = 40000  // Byzantium gas needed for an elliptic curve scalar multiplication
	Bn256ScalarMulGasIstanbul        uint64 = 6000   // Gas needed for an elliptic curve scalar multiplication
	Bn256PairingBaseGasByzantium     uint64 = 100000 // Byzantium base price for an elliptic curve pairing check
	Bn256PairingBaseGasIstanbul      uint64 = 45000  // Base price for an elliptic curve pairing check
	Bn256PairingPerPointGasByzantium uint64 = 80000  // Byzantium per-point price for an elliptic curve pairing check
	Bn256PairingPerPointGasIstanbul  uint64 = 34000  // Per-point price for an elliptic curve pairing check

	Bls12381G1AddGas          uint64 = 600    // Price for BLS12-381 elliptic curve G1 point addition
	Bls12381G1MulGas          uint64 = 12000  // Price for BLS12-381 elliptic curve G1 point scalar multiplication
	Bls12381G2AddGas          uint64 = 4500   // Price for BLS12-381 elliptic curve G2 point addition
	Bls12381G2MulGas          uint64 = 55000  // Price for BLS12-381 elliptic curve G2 point scalar multiplication
	Bls12381PairingBaseGas    uint64 = 115000 // Base gas price for BLS12-381 elliptic curve pairing check
	Bls12381PairingPerPairGas uint64 = 23000  // Per-point pair gas price for BLS12-381 elliptic curve pairing check
	Bls12381MapG1Gas          uint64 = 5500   // Gas price for BLS12-381 mapping field element to G1 operation
	Bls12381MapG2Gas          uint64 = 110000 // Gas price for BLS12-381 mapping field element to G2 operation

	// The Refund Quotient is the cap on how much of the used gas can be refunded. Before EIP-3529,
	// up to half the consumed gas could be refunded. Redefined as 1/5th in EIP-3529
	RefundQuotient        uint64 = 2
	RefundQuotientEIP3529 uint64 = 5

<<<<<<< HEAD
	BlobTxBytesPerFieldElement         = 32                       // Size in bytes of a field element
	BlobTxFieldElementsPerBlob         = 4096                     // Number of field elements stored in a single data blob
	BlobTxHashVersion                  = 0x01                     // Version byte of the commitment hash
	BlobTxBlobGasPerBlob               = 1 << 17                  // Gas consumption of a single data blob (== blob byte size)
	BlobTxMaxBlobGasPerBlock           = 6 * BlobTxBlobGasPerBlob // Maximum consumable data gas for data blobs per block
	BlobTxTargetBlobGasPerBlock        = 3 * BlobTxBlobGasPerBlob // Target consumable data gas for data blobs per block (for 1559-like pricing)
	BlobTxMinBlobGasprice              = 1                        // Minimum gas price for data blobs
	BlobTxBlobGaspriceUpdateFraction   = 3338477                  // Controls the maximum rate of change for data gas price
	BlobTxPointEvaluationPrecompileGas = 50000                    // Gas price for the point evaluation precompile.
=======
	HistoricalRootsModulus  uint64 = 98304 // Limits how many historical roots are stored by EIP-4788
	BeaconRootPrecompileGas uint64 = 4200  // Price for retrieving a beacon root from the beacon root precompile

	BlobTxBytesPerFieldElement         = 32      // Size in bytes of a field element
	BlobTxFieldElementsPerBlob         = 4096    // Number of field elements stored in a single data blob
	BlobTxHashVersion                  = 0x01    // Version byte of the commitment hash
	BlobTxMaxDataGasPerBlock           = 1 << 19 // Maximum consumable data gas for data blobs per block
	BlobTxTargetDataGasPerBlock        = 1 << 18 // Target consumable data gas for data blobs per block (for 1559-like pricing)
	BlobTxDataGasPerBlob               = 1 << 17 // Gas consumption of a single data blob (== blob byte size)
	BlobTxMinDataGasprice              = 1       // Minimum gas price for data blobs
	BlobTxDataGaspriceUpdateFraction   = 2225652 // Controls the maximum rate of change for data gas price
	BlobTxPointEvaluationPrecompileGas = 50000   // Gas price for the point evaluation precompile.
>>>>>>> 8057030c
)

// Gas discount table for BLS12-381 G1 and G2 multi exponentiation operations
var Bls12381MultiExpDiscountTable = [128]uint64{1200, 888, 764, 641, 594, 547, 500, 453, 438, 423, 408, 394, 379, 364, 349, 334, 330, 326, 322, 318, 314, 310, 306, 302, 298, 294, 289, 285, 281, 277, 273, 269, 268, 266, 265, 263, 262, 260, 259, 257, 256, 254, 253, 251, 250, 248, 247, 245, 244, 242, 241, 239, 238, 236, 235, 233, 232, 231, 229, 228, 226, 225, 223, 222, 221, 220, 219, 219, 218, 217, 216, 216, 215, 214, 213, 213, 212, 211, 211, 210, 209, 208, 208, 207, 206, 205, 205, 204, 203, 202, 202, 201, 200, 199, 199, 198, 197, 196, 196, 195, 194, 193, 193, 192, 191, 191, 190, 189, 188, 188, 187, 186, 185, 185, 184, 183, 182, 182, 181, 180, 179, 179, 178, 177, 176, 176, 175, 174}

var (
	DifficultyBoundDivisor = big.NewInt(2048)   // The bound divisor of the difficulty, used in the update calculations.
	GenesisDifficulty      = big.NewInt(131072) // Difficulty of the Genesis block.
	MinimumDifficulty      = big.NewInt(131072) // The minimum that the difficulty may ever be.
	DurationLimit          = big.NewInt(13)     // The decision boundary on the blocktime duration used to determine whether difficulty should go up or not.

	BeaconRootsStorageAddress common.Address = common.BytesToAddress([]byte{0xb}) // Address where historical beacon roots are stored as per EIP-4788
)<|MERGE_RESOLUTION|>--- conflicted
+++ resolved
@@ -164,7 +164,9 @@
 	RefundQuotient        uint64 = 2
 	RefundQuotientEIP3529 uint64 = 5
 
-<<<<<<< HEAD
+	HistoricalRootsModulus  uint64 = 98304 // Limits how many historical roots are stored by EIP-4788
+	BeaconRootPrecompileGas uint64 = 4200  // Price for retrieving a beacon root from the beacon root precompile
+
 	BlobTxBytesPerFieldElement         = 32                       // Size in bytes of a field element
 	BlobTxFieldElementsPerBlob         = 4096                     // Number of field elements stored in a single data blob
 	BlobTxHashVersion                  = 0x01                     // Version byte of the commitment hash
@@ -174,20 +176,6 @@
 	BlobTxMinBlobGasprice              = 1                        // Minimum gas price for data blobs
 	BlobTxBlobGaspriceUpdateFraction   = 3338477                  // Controls the maximum rate of change for data gas price
 	BlobTxPointEvaluationPrecompileGas = 50000                    // Gas price for the point evaluation precompile.
-=======
-	HistoricalRootsModulus  uint64 = 98304 // Limits how many historical roots are stored by EIP-4788
-	BeaconRootPrecompileGas uint64 = 4200  // Price for retrieving a beacon root from the beacon root precompile
-
-	BlobTxBytesPerFieldElement         = 32      // Size in bytes of a field element
-	BlobTxFieldElementsPerBlob         = 4096    // Number of field elements stored in a single data blob
-	BlobTxHashVersion                  = 0x01    // Version byte of the commitment hash
-	BlobTxMaxDataGasPerBlock           = 1 << 19 // Maximum consumable data gas for data blobs per block
-	BlobTxTargetDataGasPerBlock        = 1 << 18 // Target consumable data gas for data blobs per block (for 1559-like pricing)
-	BlobTxDataGasPerBlob               = 1 << 17 // Gas consumption of a single data blob (== blob byte size)
-	BlobTxMinDataGasprice              = 1       // Minimum gas price for data blobs
-	BlobTxDataGaspriceUpdateFraction   = 2225652 // Controls the maximum rate of change for data gas price
-	BlobTxPointEvaluationPrecompileGas = 50000   // Gas price for the point evaluation precompile.
->>>>>>> 8057030c
 )
 
 // Gas discount table for BLS12-381 G1 and G2 multi exponentiation operations
