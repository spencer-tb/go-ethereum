// Copyright 2016 The go-ethereum Authors
// This file is part of the go-ethereum library.
//
// The go-ethereum library is free software: you can redistribute it and/or modify
// it under the terms of the GNU Lesser General Public License as published by
// the Free Software Foundation, either version 3 of the License, or
// (at your option) any later version.
//
// The go-ethereum library is distributed in the hope that it will be useful,
// but WITHOUT ANY WARRANTY; without even the implied warranty of
// MERCHANTABILITY or FITNESS FOR A PARTICULAR PURPOSE. See the
// GNU Lesser General Public License for more details.
//
// You should have received a copy of the GNU Lesser General Public License
// along with the go-ethereum library. If not, see <http://www.gnu.org/licenses/>.

package params

import (
	"encoding/binary"
	"fmt"
	"math/big"

	"github.com/ethereum/go-ethereum/common"
	"golang.org/x/crypto/sha3"
)

// Genesis hashes to enforce below configs on.
var (
	MainnetGenesisHash = common.HexToHash("0xd4e56740f876aef8c010b86a40d5f56745a118d0906a34e69aec8c0db1cb8fa3")
	RopstenGenesisHash = common.HexToHash("0x41941023680923e0fe4d74a34bdac8141f2540e3ae90623718e47d66d1ca4a2d")
	SepoliaGenesisHash = common.HexToHash("0x25a5cc106eea7138acab33231d7160d69cb777ee0c2c553fcddf5138993e6dd9")
	RinkebyGenesisHash = common.HexToHash("0x6341fd3daf94b748c72ced5a5b26028f2474f5f00d824504e4fa37a75767e177")
	GoerliGenesisHash  = common.HexToHash("0xbf7e331f7f7c1dd2e05159666b3bf8bc7a8a3a9eb1d518969eab529dd9b88c1a")
	KilnGenesisHash    = common.HexToHash("0x51c7fe41be669f69c45c33a56982cbde405313342d9e2b00d7c91a7b284dd4f8")
	Eip4844GenesisHash = common.HexToHash("0x28389ca4b6b1a3e13068d70daf3dd23a6e4ded1056bb35014f0a2a2080c453a1")
)

// TrustedCheckpoints associates each known checkpoint with the genesis hash of
// the chain it belongs to.
var TrustedCheckpoints = map[common.Hash]*TrustedCheckpoint{
	MainnetGenesisHash: MainnetTrustedCheckpoint,
	RopstenGenesisHash: RopstenTrustedCheckpoint,
	SepoliaGenesisHash: SepoliaTrustedCheckpoint,
	RinkebyGenesisHash: RinkebyTrustedCheckpoint,
	GoerliGenesisHash:  GoerliTrustedCheckpoint,
}

// CheckpointOracles associates each known checkpoint oracles with the genesis hash of
// the chain it belongs to.
var CheckpointOracles = map[common.Hash]*CheckpointOracleConfig{
	MainnetGenesisHash: MainnetCheckpointOracle,
	RopstenGenesisHash: RopstenCheckpointOracle,
	RinkebyGenesisHash: RinkebyCheckpointOracle,
	GoerliGenesisHash:  GoerliCheckpointOracle,
}

var (
	MainnetTerminalTotalDifficulty, _ = new(big.Int).SetString("58_750_000_000_000_000_000_000", 0)

	// MainnetChainConfig is the chain parameters to run a node on the main network.
	MainnetChainConfig = &ChainConfig{
		ChainID:                       big.NewInt(1),
		HomesteadBlock:                big.NewInt(1_150_000),
		DAOForkBlock:                  big.NewInt(1_920_000),
		DAOForkSupport:                true,
		EIP150Block:                   big.NewInt(2_463_000),
		EIP150Hash:                    common.HexToHash("0x2086799aeebeae135c246c65021c82b4e15a2c451340993aacfd2751886514f0"),
		EIP155Block:                   big.NewInt(2_675_000),
		EIP158Block:                   big.NewInt(2_675_000),
		ByzantiumBlock:                big.NewInt(4_370_000),
		ConstantinopleBlock:           big.NewInt(7_280_000),
		PetersburgBlock:               big.NewInt(7_280_000),
		IstanbulBlock:                 big.NewInt(9_069_000),
		MuirGlacierBlock:              big.NewInt(9_200_000),
		BerlinBlock:                   big.NewInt(12_244_000),
		LondonBlock:                   big.NewInt(12_965_000),
		ArrowGlacierBlock:             big.NewInt(13_773_000),
		GrayGlacierBlock:              big.NewInt(15_050_000),
		TerminalTotalDifficulty:       MainnetTerminalTotalDifficulty, // 58_750_000_000_000_000_000_000
		TerminalTotalDifficultyPassed: true,
		Ethash:                        new(EthashConfig),
	}

	// MainnetTrustedCheckpoint contains the light client trusted checkpoint for the main network.
	MainnetTrustedCheckpoint = &TrustedCheckpoint{
		SectionIndex: 471,
		SectionHead:  common.HexToHash("0xa03d6354f5ca8d33203bb646ac26a964f240ee54728dcb7483faff0204ec4c9b"),
		CHTRoot:      common.HexToHash("0x29efeeea3540b7f499b4214d5262bd1fcd87253de10a878f92e6497d848b186f"),
		BloomRoot:    common.HexToHash("0x2ff6a93ff5e78e823bfc80c6ec856bfe9b20c4ffd0af3cef644a916eabcd3c84"),
	}

	// MainnetCheckpointOracle contains a set of configs for the main network oracle.
	MainnetCheckpointOracle = &CheckpointOracleConfig{
		Address: common.HexToAddress("0x9a9070028361F7AAbeB3f2F2Dc07F82C4a98A02a"),
		Signers: []common.Address{
			common.HexToAddress("0x1b2C260efc720BE89101890E4Db589b44E950527"), // Peter
			common.HexToAddress("0x78d1aD571A1A09D60D9BBf25894b44e4C8859595"), // Martin
			common.HexToAddress("0x286834935f4A8Cfb4FF4C77D5770C2775aE2b0E7"), // Zsolt
			common.HexToAddress("0xb86e2B0Ab5A4B1373e40c51A7C712c70Ba2f9f8E"), // Gary
			common.HexToAddress("0x0DF8fa387C602AE62559cC4aFa4972A7045d6707"), // Guillaume
		},
		Threshold: 2,
	}

	// RopstenChainConfig contains the chain parameters to run a node on the Ropsten test network.
	RopstenChainConfig = &ChainConfig{
		ChainID:                       big.NewInt(3),
		HomesteadBlock:                big.NewInt(0),
		DAOForkBlock:                  nil,
		DAOForkSupport:                true,
		EIP150Block:                   big.NewInt(0),
		EIP150Hash:                    common.HexToHash("0x41941023680923e0fe4d74a34bdac8141f2540e3ae90623718e47d66d1ca4a2d"),
		EIP155Block:                   big.NewInt(10),
		EIP158Block:                   big.NewInt(10),
		ByzantiumBlock:                big.NewInt(1_700_000),
		ConstantinopleBlock:           big.NewInt(4_230_000),
		PetersburgBlock:               big.NewInt(4_939_394),
		IstanbulBlock:                 big.NewInt(6_485_846),
		MuirGlacierBlock:              big.NewInt(7_117_117),
		BerlinBlock:                   big.NewInt(9_812_189),
		LondonBlock:                   big.NewInt(10_499_401),
		TerminalTotalDifficulty:       new(big.Int).SetUint64(50_000_000_000_000_000),
		TerminalTotalDifficultyPassed: true,
		Ethash:                        new(EthashConfig),
	}

	// RopstenTrustedCheckpoint contains the light client trusted checkpoint for the Ropsten test network.
	RopstenTrustedCheckpoint = &TrustedCheckpoint{
		SectionIndex: 393,
		SectionHead:  common.HexToHash("0x04479087c89428c6ed0d4ff25642776f0c35747d8ecef90547fa3ce4ebec8606"),
		CHTRoot:      common.HexToHash("0xaa100968cebe48dba3a8f196f044db04113d5a938ff083838ce6f2c588d416ad"),
		BloomRoot:    common.HexToHash("0xb9108d510c4b50b60793feead27620781bc1c2164e072d8022201c4eb7c36ba0"),
	}

	// RopstenCheckpointOracle contains a set of configs for the Ropsten test network oracle.
	RopstenCheckpointOracle = &CheckpointOracleConfig{
		Address: common.HexToAddress("0xEF79475013f154E6A65b54cB2742867791bf0B84"),
		Signers: []common.Address{
			common.HexToAddress("0x32162F3581E88a5f62e8A61892B42C46E2c18f7b"), // Peter
			common.HexToAddress("0x78d1aD571A1A09D60D9BBf25894b44e4C8859595"), // Martin
			common.HexToAddress("0x286834935f4A8Cfb4FF4C77D5770C2775aE2b0E7"), // Zsolt
			common.HexToAddress("0xb86e2B0Ab5A4B1373e40c51A7C712c70Ba2f9f8E"), // Gary
			common.HexToAddress("0x0DF8fa387C602AE62559cC4aFa4972A7045d6707"), // Guillaume
		},
		Threshold: 2,
	}

	// SepoliaChainConfig contains the chain parameters to run a node on the Sepolia test network.
	SepoliaChainConfig = &ChainConfig{
		ChainID:                       big.NewInt(11155111),
		HomesteadBlock:                big.NewInt(0),
		DAOForkBlock:                  nil,
		DAOForkSupport:                true,
		EIP150Block:                   big.NewInt(0),
		EIP155Block:                   big.NewInt(0),
		EIP158Block:                   big.NewInt(0),
		ByzantiumBlock:                big.NewInt(0),
		ConstantinopleBlock:           big.NewInt(0),
		PetersburgBlock:               big.NewInt(0),
		IstanbulBlock:                 big.NewInt(0),
		MuirGlacierBlock:              big.NewInt(0),
		BerlinBlock:                   big.NewInt(0),
		LondonBlock:                   big.NewInt(0),
		TerminalTotalDifficulty:       big.NewInt(17_000_000_000_000_000),
		TerminalTotalDifficultyPassed: true,
		MergeNetsplitBlock:            big.NewInt(1735371),
		Ethash:                        new(EthashConfig),
	}

	// SepoliaTrustedCheckpoint contains the light client trusted checkpoint for the Sepolia test network.
	SepoliaTrustedCheckpoint = &TrustedCheckpoint{
		SectionIndex: 55,
		SectionHead:  common.HexToHash("0xb70ea113ab4db9d6e015c5b55d486713f60c40bda666121914a71ce3aec53a75"),
		CHTRoot:      common.HexToHash("0x206456d8847b66aaf427ed551f55e24cff90241bdb0a02583c761bf8164f78e4"),
		BloomRoot:    common.HexToHash("0x4369228d59a8fe285fee874c636531091e659b3b1294bb978eb159860a1cede2"),
	}

	// RinkebyChainConfig contains the chain parameters to run a node on the Rinkeby test network.
	RinkebyChainConfig = &ChainConfig{
		ChainID:             big.NewInt(4),
		HomesteadBlock:      big.NewInt(1),
		DAOForkBlock:        nil,
		DAOForkSupport:      true,
		EIP150Block:         big.NewInt(2),
		EIP150Hash:          common.HexToHash("0x9b095b36c15eaf13044373aef8ee0bd3a382a5abb92e402afa44b8249c3a90e9"),
		EIP155Block:         big.NewInt(3),
		EIP158Block:         big.NewInt(3),
		ByzantiumBlock:      big.NewInt(1_035_301),
		ConstantinopleBlock: big.NewInt(3_660_663),
		PetersburgBlock:     big.NewInt(4_321_234),
		IstanbulBlock:       big.NewInt(5_435_345),
		MuirGlacierBlock:    nil,
		BerlinBlock:         big.NewInt(8_290_928),
		LondonBlock:         big.NewInt(8_897_988),
		ArrowGlacierBlock:   nil,
		Clique: &CliqueConfig{
			Period: 15,
			Epoch:  30000,
		},
	}

	// RinkebyTrustedCheckpoint contains the light client trusted checkpoint for the Rinkeby test network.
	RinkebyTrustedCheckpoint = &TrustedCheckpoint{
		SectionIndex: 344,
		SectionHead:  common.HexToHash("0x06bb973aecce633df8cda532ff75b9d0b38c16de2545f52eaf745f858d0fe616"),
		CHTRoot:      common.HexToHash("0xf1c80b9270ef9fb7907362bca006f8349f0c38d45b83167b57638f54211c6aca"),
		BloomRoot:    common.HexToHash("0xd72187253f49bce9d471f5e0ddf2b5008ba695d7a1be1192d52fb4d8b01970c6"),
	}

	// RinkebyCheckpointOracle contains a set of configs for the Rinkeby test network oracle.
	RinkebyCheckpointOracle = &CheckpointOracleConfig{
		Address: common.HexToAddress("0xebe8eFA441B9302A0d7eaECc277c09d20D684540"),
		Signers: []common.Address{
			common.HexToAddress("0xd9c9cd5f6779558b6e0ed4e6acf6b1947e7fa1f3"), // Peter
			common.HexToAddress("0x78d1aD571A1A09D60D9BBf25894b44e4C8859595"), // Martin
			common.HexToAddress("0x286834935f4A8Cfb4FF4C77D5770C2775aE2b0E7"), // Zsolt
			common.HexToAddress("0xb86e2B0Ab5A4B1373e40c51A7C712c70Ba2f9f8E"), // Gary
		},
		Threshold: 2,
	}

	// GoerliChainConfig contains the chain parameters to run a node on the Görli test network.
	GoerliChainConfig = &ChainConfig{
		ChainID:                       big.NewInt(5),
		HomesteadBlock:                big.NewInt(0),
		DAOForkBlock:                  nil,
		DAOForkSupport:                true,
		EIP150Block:                   big.NewInt(0),
		EIP155Block:                   big.NewInt(0),
		EIP158Block:                   big.NewInt(0),
		ByzantiumBlock:                big.NewInt(0),
		ConstantinopleBlock:           big.NewInt(0),
		PetersburgBlock:               big.NewInt(0),
		IstanbulBlock:                 big.NewInt(1_561_651),
		MuirGlacierBlock:              nil,
		BerlinBlock:                   big.NewInt(4_460_644),
		LondonBlock:                   big.NewInt(5_062_605),
		ArrowGlacierBlock:             nil,
		TerminalTotalDifficulty:       big.NewInt(10_790_000),
		TerminalTotalDifficultyPassed: true,
		Clique: &CliqueConfig{
			Period: 15,
			Epoch:  30000,
		},
	}

	// GoerliTrustedCheckpoint contains the light client trusted checkpoint for the Görli test network.
	GoerliTrustedCheckpoint = &TrustedCheckpoint{
		SectionIndex: 229,
		SectionHead:  common.HexToHash("0xc5a7b57cb4af7b3d4cc251ac5f29acaac94e7464365358e7ad26129083b7729a"),
		CHTRoot:      common.HexToHash("0x54c0d5c756d9c48eda26ea13c2a49c2e31f1cb7dfb01514ddc49f3d24272c77e"),
		BloomRoot:    common.HexToHash("0xd681970a496f6187d089f8c8665a3587b5a78212d79b6ceef97c0dabd0188e56"),
	}

	// GoerliCheckpointOracle contains a set of configs for the Goerli test network oracle.
	GoerliCheckpointOracle = &CheckpointOracleConfig{
		Address: common.HexToAddress("0x18CA0E045F0D772a851BC7e48357Bcaab0a0795D"),
		Signers: []common.Address{
			common.HexToAddress("0x4769bcaD07e3b938B7f43EB7D278Bc7Cb9efFb38"), // Peter
			common.HexToAddress("0x78d1aD571A1A09D60D9BBf25894b44e4C8859595"), // Martin
			common.HexToAddress("0x286834935f4A8Cfb4FF4C77D5770C2775aE2b0E7"), // Zsolt
			common.HexToAddress("0xb86e2B0Ab5A4B1373e40c51A7C712c70Ba2f9f8E"), // Gary
			common.HexToAddress("0x0DF8fa387C602AE62559cC4aFa4972A7045d6707"), // Guillaume
		},
		Threshold: 2,
	}

	// AllEthashProtocolChanges contains every protocol change (EIPs) introduced
	// and accepted by the Ethereum core developers into the Ethash consensus.
	//
	// This configuration is intentionally not using keyed fields to force anyone
	// adding flags to the config to also have to set these fields.
	AllEthashProtocolChanges = &ChainConfig{big.NewInt(1337), big.NewInt(0), nil, false, big.NewInt(0), common.Hash{}, big.NewInt(0), big.NewInt(0), big.NewInt(0), big.NewInt(0), big.NewInt(0), big.NewInt(0), big.NewInt(0), big.NewInt(0), big.NewInt(0), big.NewInt(0), big.NewInt(0), nil, nil, nil, nil, nil, nil, false, new(EthashConfig), nil}

	// AllCliqueProtocolChanges contains every protocol change (EIPs) introduced
	// and accepted by the Ethereum core developers into the Clique consensus.
	//
	// This configuration is intentionally not using keyed fields to force anyone
	// adding flags to the config to also have to set these fields.
	AllCliqueProtocolChanges = &ChainConfig{big.NewInt(1337), big.NewInt(0), nil, false, big.NewInt(0), common.Hash{}, big.NewInt(0), big.NewInt(0), big.NewInt(0), big.NewInt(0), big.NewInt(0), big.NewInt(0), big.NewInt(0), big.NewInt(0), big.NewInt(0), big.NewInt(0), nil, nil, nil, nil, nil, nil, nil, false, nil, &CliqueConfig{Period: 0, Epoch: 30000}}

<<<<<<< HEAD
	TestChainConfig    = &ChainConfig{big.NewInt(1), big.NewInt(0), nil, false, big.NewInt(0), common.Hash{}, big.NewInt(0), big.NewInt(0), big.NewInt(0), big.NewInt(0), big.NewInt(0), big.NewInt(0), big.NewInt(0), big.NewInt(0), big.NewInt(0), big.NewInt(0), big.NewInt(0), nil, nil, nil, nil, nil, nil, false, new(EthashConfig), nil}
	NonActivatedConfig = &ChainConfig{big.NewInt(1), nil, nil, false, nil, common.Hash{}, nil, nil, nil, nil, nil, nil, nil, nil, nil, nil, nil, nil, nil, nil, nil, nil, nil, false, new(EthashConfig), nil}
=======
	TestChainConfig    = &ChainConfig{big.NewInt(1), big.NewInt(0), nil, false, big.NewInt(0), common.Hash{}, big.NewInt(0), big.NewInt(0), big.NewInt(0), big.NewInt(0), big.NewInt(0), big.NewInt(0), big.NewInt(0), big.NewInt(0), big.NewInt(0), big.NewInt(0), big.NewInt(0), nil, nil, nil, nil, false, new(EthashConfig), nil}
	NonActivatedConfig = &ChainConfig{big.NewInt(1), nil, nil, false, nil, common.Hash{}, nil, nil, nil, nil, nil, nil, nil, nil, nil, nil, nil, nil, nil, nil, nil, false, new(EthashConfig), nil}
>>>>>>> c2e0abce
	TestRules          = TestChainConfig.Rules(new(big.Int), false)
)

// NetworkNames are user friendly names to use in the chain spec banner.
var NetworkNames = map[string]string{
	MainnetChainConfig.ChainID.String(): "mainnet",
	RopstenChainConfig.ChainID.String(): "ropsten",
	RinkebyChainConfig.ChainID.String(): "rinkeby",
	GoerliChainConfig.ChainID.String():  "goerli",
	SepoliaChainConfig.ChainID.String(): "sepolia",
}

// TrustedCheckpoint represents a set of post-processed trie roots (CHT and
// BloomTrie) associated with the appropriate section index and head hash. It is
// used to start light syncing from this checkpoint and avoid downloading the
// entire header chain while still being able to securely access old headers/logs.
type TrustedCheckpoint struct {
	SectionIndex uint64      `json:"sectionIndex"`
	SectionHead  common.Hash `json:"sectionHead"`
	CHTRoot      common.Hash `json:"chtRoot"`
	BloomRoot    common.Hash `json:"bloomRoot"`
}

// HashEqual returns an indicator comparing the itself hash with given one.
func (c *TrustedCheckpoint) HashEqual(hash common.Hash) bool {
	if c.Empty() {
		return hash == common.Hash{}
	}
	return c.Hash() == hash
}

// Hash returns the hash of checkpoint's four key fields(index, sectionHead, chtRoot and bloomTrieRoot).
func (c *TrustedCheckpoint) Hash() common.Hash {
	var sectionIndex [8]byte
	binary.BigEndian.PutUint64(sectionIndex[:], c.SectionIndex)

	w := sha3.NewLegacyKeccak256()
	w.Write(sectionIndex[:])
	w.Write(c.SectionHead[:])
	w.Write(c.CHTRoot[:])
	w.Write(c.BloomRoot[:])

	var h common.Hash
	w.Sum(h[:0])
	return h
}

// Empty returns an indicator whether the checkpoint is regarded as empty.
func (c *TrustedCheckpoint) Empty() bool {
	return c.SectionHead == (common.Hash{}) || c.CHTRoot == (common.Hash{}) || c.BloomRoot == (common.Hash{})
}

// CheckpointOracleConfig represents a set of checkpoint contract(which acts as an oracle)
// config which used for light client checkpoint syncing.
type CheckpointOracleConfig struct {
	Address   common.Address   `json:"address"`
	Signers   []common.Address `json:"signers"`
	Threshold uint64           `json:"threshold"`
}

// ChainConfig is the core config which determines the blockchain settings.
//
// ChainConfig is stored in the database on a per block basis. This means
// that any network, identified by its genesis block, can have its own
// set of configuration options.
type ChainConfig struct {
	ChainID *big.Int `json:"chainId"` // chainId identifies the current chain and is used for replay protection

	HomesteadBlock *big.Int `json:"homesteadBlock,omitempty"` // Homestead switch block (nil = no fork, 0 = already homestead)

	DAOForkBlock   *big.Int `json:"daoForkBlock,omitempty"`   // TheDAO hard-fork switch block (nil = no fork)
	DAOForkSupport bool     `json:"daoForkSupport,omitempty"` // Whether the nodes supports or opposes the DAO hard-fork

	// EIP150 implements the Gas price changes (https://github.com/ethereum/EIPs/issues/150)
	EIP150Block *big.Int    `json:"eip150Block,omitempty"` // EIP150 HF block (nil = no fork)
	EIP150Hash  common.Hash `json:"eip150Hash,omitempty"`  // EIP150 HF hash (needed for header only clients as only gas pricing changed)

	EIP155Block *big.Int `json:"eip155Block,omitempty"` // EIP155 HF block
	EIP158Block *big.Int `json:"eip158Block,omitempty"` // EIP158 HF block

	ByzantiumBlock      *big.Int `json:"byzantiumBlock,omitempty"`      // Byzantium switch block (nil = no fork, 0 = already on byzantium)
	ConstantinopleBlock *big.Int `json:"constantinopleBlock,omitempty"` // Constantinople switch block (nil = no fork, 0 = already activated)
	PetersburgBlock     *big.Int `json:"petersburgBlock,omitempty"`     // Petersburg switch block (nil = same as Constantinople)
	IstanbulBlock       *big.Int `json:"istanbulBlock,omitempty"`       // Istanbul switch block (nil = no fork, 0 = already on istanbul)
	MuirGlacierBlock    *big.Int `json:"muirGlacierBlock,omitempty"`    // Eip-2384 (bomb delay) switch block (nil = no fork, 0 = already activated)
	BerlinBlock         *big.Int `json:"berlinBlock,omitempty"`         // Berlin switch block (nil = no fork, 0 = already on berlin)
	LondonBlock         *big.Int `json:"londonBlock,omitempty"`         // London switch block (nil = no fork, 0 = already on london)
	ArrowGlacierBlock   *big.Int `json:"arrowGlacierBlock,omitempty"`   // Eip-4345 (bomb delay) switch block (nil = no fork, 0 = already activated)
	GrayGlacierBlock    *big.Int `json:"grayGlacierBlock,omitempty"`    // Eip-5133 (bomb delay) switch block (nil = no fork, 0 = already activated)
	MergeNetsplitBlock  *big.Int `json:"mergeNetsplitBlock,omitempty"`  // Virtual fork after The Merge to use as a network splitter
	ShanghaiBlock       *big.Int `json:"shanghaiBlock,omitempty"`       // Shanghai switch block (nil = no fork, 0 = already on shanghai)
	CancunBlock         *big.Int `json:"cancunBlock,omitempty"`         // Cancun switch block (nil = no fork, 0 = already on cancun)
	MergeForkBlock      *big.Int `json:"mergeForkBlock,omitempty"`      // EIP-3675 (TheMerge) switch block (nil = no fork, 0 = already in merge proceedings)
	ShardingForkBlock   *big.Int `json:"shardingForkBlock,omitempty"`   // Mini-Danksharding switch block (nil = no fork, 0 = already activated)

	// TerminalTotalDifficulty is the amount of total difficulty reached by
	// the network that triggers the consensus upgrade.
	TerminalTotalDifficulty *big.Int `json:"terminalTotalDifficulty,omitempty"`

	// TerminalTotalDifficultyPassed is a flag specifying that the network already
	// passed the terminal total difficulty. Its purpose is to disable legacy sync
	// even without having seen the TTD locally (safer long term).
	TerminalTotalDifficultyPassed bool `json:"terminalTotalDifficultyPassed,omitempty"`

	// Various consensus engines
	Ethash *EthashConfig `json:"ethash,omitempty"`
	Clique *CliqueConfig `json:"clique,omitempty"`
}

// EthashConfig is the consensus engine configs for proof-of-work based sealing.
type EthashConfig struct{}

// String implements the stringer interface, returning the consensus engine details.
func (c *EthashConfig) String() string {
	return "ethash"
}

// CliqueConfig is the consensus engine configs for proof-of-authority based sealing.
type CliqueConfig struct {
	Period uint64 `json:"period"` // Number of seconds between blocks to enforce
	Epoch  uint64 `json:"epoch"`  // Epoch length to reset votes and checkpoint
}

// String implements the stringer interface, returning the consensus engine details.
func (c *CliqueConfig) String() string {
	return "clique"
}

// Description returns a human-readable description of ChainConfig.
func (c *ChainConfig) Description() string {
	var banner string

	// Create some basinc network config output
	network := NetworkNames[c.ChainID.String()]
	if network == "" {
		network = "unknown"
	}
	banner += fmt.Sprintf("Chain ID:  %v (%s)\n", c.ChainID, network)
	switch {
	case c.Ethash != nil:
		if c.TerminalTotalDifficulty == nil {
			banner += "Consensus: Ethash (proof-of-work)\n"
		} else if !c.TerminalTotalDifficultyPassed {
			banner += "Consensus: Beacon (proof-of-stake), merging from Ethash (proof-of-work)\n"
		} else {
			banner += "Consensus: Beacon (proof-of-stake), merged from Ethash (proof-of-work)\n"
		}
	case c.Clique != nil:
		if c.TerminalTotalDifficulty == nil {
			banner += "Consensus: Clique (proof-of-authority)\n"
		} else if !c.TerminalTotalDifficultyPassed {
			banner += "Consensus: Beacon (proof-of-stake), merging from Clique (proof-of-authority)\n"
		} else {
			banner += "Consensus: Beacon (proof-of-stake), merged from Clique (proof-of-authority)\n"
		}
	default:
		banner += "Consensus: unknown\n"
	}
	banner += "\n"

	// Create a list of forks with a short description of them. Forks that only
	// makes sense for mainnet should be optional at printing to avoid bloating
	// the output for testnets and private networks.
	banner += "Pre-Merge hard forks:\n"
	banner += fmt.Sprintf(" - Homestead:                   %-8v (https://github.com/ethereum/execution-specs/blob/master/network-upgrades/mainnet-upgrades/homestead.md)\n", c.HomesteadBlock)
	if c.DAOForkBlock != nil {
		banner += fmt.Sprintf(" - DAO Fork:                    %-8v (https://github.com/ethereum/execution-specs/blob/master/network-upgrades/mainnet-upgrades/dao-fork.md)\n", c.DAOForkBlock)
	}
	banner += fmt.Sprintf(" - Tangerine Whistle (EIP 150): %-8v (https://github.com/ethereum/execution-specs/blob/master/network-upgrades/mainnet-upgrades/tangerine-whistle.md)\n", c.EIP150Block)
	banner += fmt.Sprintf(" - Spurious Dragon/1 (EIP 155): %-8v (https://github.com/ethereum/execution-specs/blob/master/network-upgrades/mainnet-upgrades/spurious-dragon.md)\n", c.EIP155Block)
	banner += fmt.Sprintf(" - Spurious Dragon/2 (EIP 158): %-8v (https://github.com/ethereum/execution-specs/blob/master/network-upgrades/mainnet-upgrades/spurious-dragon.md)\n", c.EIP155Block)
	banner += fmt.Sprintf(" - Byzantium:                   %-8v (https://github.com/ethereum/execution-specs/blob/master/network-upgrades/mainnet-upgrades/byzantium.md)\n", c.ByzantiumBlock)
	banner += fmt.Sprintf(" - Constantinople:              %-8v (https://github.com/ethereum/execution-specs/blob/master/network-upgrades/mainnet-upgrades/constantinople.md)\n", c.ConstantinopleBlock)
	banner += fmt.Sprintf(" - Petersburg:                  %-8v (https://github.com/ethereum/execution-specs/blob/master/network-upgrades/mainnet-upgrades/petersburg.md)\n", c.PetersburgBlock)
	banner += fmt.Sprintf(" - Istanbul:                    %-8v (https://github.com/ethereum/execution-specs/blob/master/network-upgrades/mainnet-upgrades/istanbul.md)\n", c.IstanbulBlock)
	if c.MuirGlacierBlock != nil {
		banner += fmt.Sprintf(" - Muir Glacier:                %-8v (https://github.com/ethereum/execution-specs/blob/master/network-upgrades/mainnet-upgrades/muir-glacier.md)\n", c.MuirGlacierBlock)
	}
	banner += fmt.Sprintf(" - Berlin:                      %-8v (https://github.com/ethereum/execution-specs/blob/master/network-upgrades/mainnet-upgrades/berlin.md)\n", c.BerlinBlock)
	banner += fmt.Sprintf(" - London:                      %-8v (https://github.com/ethereum/execution-specs/blob/master/network-upgrades/mainnet-upgrades/london.md)\n", c.LondonBlock)
	if c.ArrowGlacierBlock != nil {
		banner += fmt.Sprintf(" - Arrow Glacier:               %-8v (https://github.com/ethereum/execution-specs/blob/master/network-upgrades/mainnet-upgrades/arrow-glacier.md)\n", c.ArrowGlacierBlock)
	}
	if c.GrayGlacierBlock != nil {
		banner += fmt.Sprintf(" - Gray Glacier:                %-8v (https://github.com/ethereum/execution-specs/blob/master/network-upgrades/mainnet-upgrades/gray-glacier.md)\n", c.GrayGlacierBlock)
	}
	if c.ShanghaiBlock != nil {
		banner += fmt.Sprintf(" - Shanghai:                    %-8v (https://github.com/ethereum/execution-specs/blob/master/network-upgrades/mainnet-upgrades/shanghai.md)\n", c.ShanghaiBlock)
	}
	if c.CancunBlock != nil {
		banner += fmt.Sprintf(" - Cancun:                      %-8v\n", c.CancunBlock)
	}
	if c.ShardingForkBlock != nil {
		banner += fmt.Sprintf(" - ShardingFork:                %-8v\n", c.ShardingForkBlock)
	}
	banner += "\n"

	// Add a special section for the merge as it's non-obvious
	if c.TerminalTotalDifficulty == nil {
		banner += "The Merge is not yet available for this network!\n"
		banner += " - Hard-fork specification: https://github.com/ethereum/execution-specs/blob/master/network-upgrades/mainnet-upgrades/paris.md"
	} else {
		banner += "Merge configured:\n"
		banner += " - Hard-fork specification:    https://github.com/ethereum/execution-specs/blob/master/network-upgrades/mainnet-upgrades/paris.md\n"
		banner += fmt.Sprintf(" - Network known to be merged: %v\n", c.TerminalTotalDifficultyPassed)
		banner += fmt.Sprintf(" - Total terminal difficulty:  %v\n", c.TerminalTotalDifficulty)
		banner += fmt.Sprintf(" - Merge netsplit block:       %-8v", c.MergeNetsplitBlock)
	}
	return banner
}

// IsHomestead returns whether num is either equal to the homestead block or greater.
func (c *ChainConfig) IsHomestead(num *big.Int) bool {
	return isForked(c.HomesteadBlock, num)
}

// IsDAOFork returns whether num is either equal to the DAO fork block or greater.
func (c *ChainConfig) IsDAOFork(num *big.Int) bool {
	return isForked(c.DAOForkBlock, num)
}

// IsEIP150 returns whether num is either equal to the EIP150 fork block or greater.
func (c *ChainConfig) IsEIP150(num *big.Int) bool {
	return isForked(c.EIP150Block, num)
}

// IsEIP155 returns whether num is either equal to the EIP155 fork block or greater.
func (c *ChainConfig) IsEIP155(num *big.Int) bool {
	return isForked(c.EIP155Block, num)
}

// IsEIP158 returns whether num is either equal to the EIP158 fork block or greater.
func (c *ChainConfig) IsEIP158(num *big.Int) bool {
	return isForked(c.EIP158Block, num)
}

// IsByzantium returns whether num is either equal to the Byzantium fork block or greater.
func (c *ChainConfig) IsByzantium(num *big.Int) bool {
	return isForked(c.ByzantiumBlock, num)
}

// IsConstantinople returns whether num is either equal to the Constantinople fork block or greater.
func (c *ChainConfig) IsConstantinople(num *big.Int) bool {
	return isForked(c.ConstantinopleBlock, num)
}

// IsMuirGlacier returns whether num is either equal to the Muir Glacier (EIP-2384) fork block or greater.
func (c *ChainConfig) IsMuirGlacier(num *big.Int) bool {
	return isForked(c.MuirGlacierBlock, num)
}

// IsPetersburg returns whether num is either
// - equal to or greater than the PetersburgBlock fork block,
// - OR is nil, and Constantinople is active
func (c *ChainConfig) IsPetersburg(num *big.Int) bool {
	return isForked(c.PetersburgBlock, num) || c.PetersburgBlock == nil && isForked(c.ConstantinopleBlock, num)
}

// IsIstanbul returns whether num is either equal to the Istanbul fork block or greater.
func (c *ChainConfig) IsIstanbul(num *big.Int) bool {
	return isForked(c.IstanbulBlock, num)
}

// IsBerlin returns whether num is either equal to the Berlin fork block or greater.
func (c *ChainConfig) IsBerlin(num *big.Int) bool {
	return isForked(c.BerlinBlock, num)
}

// IsLondon returns whether num is either equal to the London fork block or greater.
func (c *ChainConfig) IsLondon(num *big.Int) bool {
	return isForked(c.LondonBlock, num)
}

// IsArrowGlacier returns whether num is either equal to the Arrow Glacier (EIP-4345) fork block or greater.
func (c *ChainConfig) IsArrowGlacier(num *big.Int) bool {
	return isForked(c.ArrowGlacierBlock, num)
}

// IsGrayGlacier returns whether num is either equal to the Gray Glacier (EIP-5133) fork block or greater.
func (c *ChainConfig) IsGrayGlacier(num *big.Int) bool {
	return isForked(c.GrayGlacierBlock, num)
}

// IsSharding returns whether num is either equal to the Mini-Danksharding fork block or greater.
func (c *ChainConfig) IsSharding(num *big.Int) bool {
	return isForked(c.ShardingForkBlock, num)
}

// IsTerminalPoWBlock returns whether the given block is the last block of PoW stage.
func (c *ChainConfig) IsTerminalPoWBlock(parentTotalDiff *big.Int, totalDiff *big.Int) bool {
	if c.TerminalTotalDifficulty == nil {
		return false
	}
	return parentTotalDiff.Cmp(c.TerminalTotalDifficulty) < 0 && totalDiff.Cmp(c.TerminalTotalDifficulty) >= 0
}

// IsShanghai returns whether num is either equal to the Shanghai fork block or greater.
func (c *ChainConfig) IsShanghai(num *big.Int) bool {
	return isForked(c.ShanghaiBlock, num)
}

// IsCancun returns whether num is either equal to the Cancun fork block or greater.
func (c *ChainConfig) IsCancun(num *big.Int) bool {
	return isForked(c.CancunBlock, num)
}

// CheckCompatible checks whether scheduled fork transitions have been imported
// with a mismatching chain configuration.
func (c *ChainConfig) CheckCompatible(newcfg *ChainConfig, height uint64) *ConfigCompatError {
	bhead := new(big.Int).SetUint64(height)

	// Iterate checkCompatible to find the lowest conflict.
	var lasterr *ConfigCompatError
	for {
		err := c.checkCompatible(newcfg, bhead)
		if err == nil || (lasterr != nil && err.RewindTo == lasterr.RewindTo) {
			break
		}
		lasterr = err
		bhead.SetUint64(err.RewindTo)
	}
	return lasterr
}

// CheckConfigForkOrder checks that we don't "skip" any forks, geth isn't pluggable enough
// to guarantee that forks can be implemented in a different order than on official networks
func (c *ChainConfig) CheckConfigForkOrder() error {
	type fork struct {
		name     string
		block    *big.Int
		optional bool // if true, the fork may be nil and next fork is still allowed
	}
	var lastFork fork
	for _, cur := range []fork{
		{name: "homesteadBlock", block: c.HomesteadBlock},
		{name: "daoForkBlock", block: c.DAOForkBlock, optional: true},
		{name: "eip150Block", block: c.EIP150Block},
		{name: "eip155Block", block: c.EIP155Block},
		{name: "eip158Block", block: c.EIP158Block},
		{name: "byzantiumBlock", block: c.ByzantiumBlock},
		{name: "constantinopleBlock", block: c.ConstantinopleBlock},
		{name: "petersburgBlock", block: c.PetersburgBlock},
		{name: "istanbulBlock", block: c.IstanbulBlock},
		{name: "muirGlacierBlock", block: c.MuirGlacierBlock, optional: true},
		{name: "berlinBlock", block: c.BerlinBlock},
		{name: "londonBlock", block: c.LondonBlock},
		{name: "arrowGlacierBlock", block: c.ArrowGlacierBlock, optional: true},
		{name: "grayGlacierBlock", block: c.GrayGlacierBlock, optional: true},
		{name: "mergeNetsplitBlock", block: c.MergeNetsplitBlock, optional: true},
		{name: "shanghaiBlock", block: c.ShanghaiBlock, optional: true},
		{name: "cancunBlock", block: c.CancunBlock, optional: true},
		{name: "mergeStartBlock", block: c.MergeForkBlock, optional: true},
		{name: "shardingForkBlock", block: c.ShardingForkBlock, optional: true},
	} {
		if lastFork.name != "" {
			// Next one must be higher number
			if lastFork.block == nil && cur.block != nil {
				return fmt.Errorf("unsupported fork ordering: %v not enabled, but %v enabled at %v",
					lastFork.name, cur.name, cur.block)
			}
			if lastFork.block != nil && cur.block != nil {
				if lastFork.block.Cmp(cur.block) > 0 {
					return fmt.Errorf("unsupported fork ordering: %v enabled at %v, but %v enabled at %v",
						lastFork.name, lastFork.block, cur.name, cur.block)
				}
			}
		}
		// If it was optional and not set, then ignore it
		if !cur.optional || cur.block != nil {
			lastFork = cur
		}
	}
	return nil
}

func (c *ChainConfig) checkCompatible(newcfg *ChainConfig, head *big.Int) *ConfigCompatError {
	if isForkIncompatible(c.HomesteadBlock, newcfg.HomesteadBlock, head) {
		return newCompatError("Homestead fork block", c.HomesteadBlock, newcfg.HomesteadBlock)
	}
	if isForkIncompatible(c.DAOForkBlock, newcfg.DAOForkBlock, head) {
		return newCompatError("DAO fork block", c.DAOForkBlock, newcfg.DAOForkBlock)
	}
	if c.IsDAOFork(head) && c.DAOForkSupport != newcfg.DAOForkSupport {
		return newCompatError("DAO fork support flag", c.DAOForkBlock, newcfg.DAOForkBlock)
	}
	if isForkIncompatible(c.EIP150Block, newcfg.EIP150Block, head) {
		return newCompatError("EIP150 fork block", c.EIP150Block, newcfg.EIP150Block)
	}
	if isForkIncompatible(c.EIP155Block, newcfg.EIP155Block, head) {
		return newCompatError("EIP155 fork block", c.EIP155Block, newcfg.EIP155Block)
	}
	if isForkIncompatible(c.EIP158Block, newcfg.EIP158Block, head) {
		return newCompatError("EIP158 fork block", c.EIP158Block, newcfg.EIP158Block)
	}
	if c.IsEIP158(head) && !configNumEqual(c.ChainID, newcfg.ChainID) {
		return newCompatError("EIP158 chain ID", c.EIP158Block, newcfg.EIP158Block)
	}
	if isForkIncompatible(c.ByzantiumBlock, newcfg.ByzantiumBlock, head) {
		return newCompatError("Byzantium fork block", c.ByzantiumBlock, newcfg.ByzantiumBlock)
	}
	if isForkIncompatible(c.ConstantinopleBlock, newcfg.ConstantinopleBlock, head) {
		return newCompatError("Constantinople fork block", c.ConstantinopleBlock, newcfg.ConstantinopleBlock)
	}
	if isForkIncompatible(c.PetersburgBlock, newcfg.PetersburgBlock, head) {
		// the only case where we allow Petersburg to be set in the past is if it is equal to Constantinople
		// mainly to satisfy fork ordering requirements which state that Petersburg fork be set if Constantinople fork is set
		if isForkIncompatible(c.ConstantinopleBlock, newcfg.PetersburgBlock, head) {
			return newCompatError("Petersburg fork block", c.PetersburgBlock, newcfg.PetersburgBlock)
		}
	}
	if isForkIncompatible(c.IstanbulBlock, newcfg.IstanbulBlock, head) {
		return newCompatError("Istanbul fork block", c.IstanbulBlock, newcfg.IstanbulBlock)
	}
	if isForkIncompatible(c.MuirGlacierBlock, newcfg.MuirGlacierBlock, head) {
		return newCompatError("Muir Glacier fork block", c.MuirGlacierBlock, newcfg.MuirGlacierBlock)
	}
	if isForkIncompatible(c.BerlinBlock, newcfg.BerlinBlock, head) {
		return newCompatError("Berlin fork block", c.BerlinBlock, newcfg.BerlinBlock)
	}
	if isForkIncompatible(c.LondonBlock, newcfg.LondonBlock, head) {
		return newCompatError("London fork block", c.LondonBlock, newcfg.LondonBlock)
	}
	if isForkIncompatible(c.ArrowGlacierBlock, newcfg.ArrowGlacierBlock, head) {
		return newCompatError("Arrow Glacier fork block", c.ArrowGlacierBlock, newcfg.ArrowGlacierBlock)
	}
	if isForkIncompatible(c.GrayGlacierBlock, newcfg.GrayGlacierBlock, head) {
		return newCompatError("Gray Glacier fork block", c.GrayGlacierBlock, newcfg.GrayGlacierBlock)
	}
	if isForkIncompatible(c.MergeNetsplitBlock, newcfg.MergeNetsplitBlock, head) {
		return newCompatError("Merge netsplit fork block", c.MergeNetsplitBlock, newcfg.MergeNetsplitBlock)
	}
	if isForkIncompatible(c.ShanghaiBlock, newcfg.ShanghaiBlock, head) {
		return newCompatError("Shanghai fork block", c.ShanghaiBlock, newcfg.ShanghaiBlock)
	}
	if isForkIncompatible(c.CancunBlock, newcfg.CancunBlock, head) {
		return newCompatError("Cancun fork block", c.CancunBlock, newcfg.CancunBlock)
	}
	if isForkIncompatible(c.ShardingForkBlock, newcfg.ShardingForkBlock, head) {
		return newCompatError("Mini-Danksharding fork block", c.ShardingForkBlock, newcfg.ShardingForkBlock)
	}
	return nil
}

// BaseFeeChangeDenominator bounds the amount the base fee can change between blocks.
func (c *ChainConfig) BaseFeeChangeDenominator() uint64 {
	return DefaultBaseFeeChangeDenominator
}

// ElasticityMultiplier bounds the maximum gas limit an EIP-1559 block may have.
func (c *ChainConfig) ElasticityMultiplier() uint64 {
	return DefaultElasticityMultiplier
}

// isForkIncompatible returns true if a fork scheduled at s1 cannot be rescheduled to
// block s2 because head is already past the fork.
func isForkIncompatible(s1, s2, head *big.Int) bool {
	return (isForked(s1, head) || isForked(s2, head)) && !configNumEqual(s1, s2)
}

// isForked returns whether a fork scheduled at block s is active at the given head block.
func isForked(s, head *big.Int) bool {
	if s == nil || head == nil {
		return false
	}
	return s.Cmp(head) <= 0
}

func configNumEqual(x, y *big.Int) bool {
	if x == nil {
		return y == nil
	}
	if y == nil {
		return x == nil
	}
	return x.Cmp(y) == 0
}

// ConfigCompatError is raised if the locally-stored blockchain is initialised with a
// ChainConfig that would alter the past.
type ConfigCompatError struct {
	What string
	// block numbers of the stored and new configurations
	StoredConfig, NewConfig *big.Int
	// the block number to which the local chain must be rewound to correct the error
	RewindTo uint64
}

func newCompatError(what string, storedblock, newblock *big.Int) *ConfigCompatError {
	var rew *big.Int
	switch {
	case storedblock == nil:
		rew = newblock
	case newblock == nil || storedblock.Cmp(newblock) < 0:
		rew = storedblock
	default:
		rew = newblock
	}
	err := &ConfigCompatError{what, storedblock, newblock, 0}
	if rew != nil && rew.Sign() > 0 {
		err.RewindTo = rew.Uint64() - 1
	}
	return err
}

func (err *ConfigCompatError) Error() string {
	return fmt.Sprintf("mismatching %s in database (have %d, want %d, rewindto %d)", err.What, err.StoredConfig, err.NewConfig, err.RewindTo)
}

// Rules wraps ChainConfig and is merely syntactic sugar or can be used for functions
// that do not have or require information about the block.
//
// Rules is a one time interface meaning that it shouldn't be used in between transition
// phases.
type Rules struct {
	ChainID                                                 *big.Int
	IsHomestead, IsEIP150, IsEIP155, IsEIP158               bool
	IsByzantium, IsConstantinople, IsPetersburg, IsIstanbul bool
	IsBerlin, IsLondon                                      bool
	IsMerge, IsShanghai, isCancun, IsSharding               bool
}

// Rules ensures c's ChainID is not nil.
func (c *ChainConfig) Rules(num *big.Int, isMerge bool) Rules {
	chainID := c.ChainID
	if chainID == nil {
		chainID = new(big.Int)
	}
	return Rules{
		ChainID:          new(big.Int).Set(chainID),
		IsHomestead:      c.IsHomestead(num),
		IsEIP150:         c.IsEIP150(num),
		IsEIP155:         c.IsEIP155(num),
		IsEIP158:         c.IsEIP158(num),
		IsByzantium:      c.IsByzantium(num),
		IsConstantinople: c.IsConstantinople(num),
		IsPetersburg:     c.IsPetersburg(num),
		IsIstanbul:       c.IsIstanbul(num),
		IsBerlin:         c.IsBerlin(num),
		IsLondon:         c.IsLondon(num),
		IsMerge:          isMerge,
		IsShanghai:       c.IsShanghai(num),
		isCancun:         c.IsCancun(num),
		IsSharding:       c.IsSharding(num),
	}
}<|MERGE_RESOLUTION|>--- conflicted
+++ resolved
@@ -280,13 +280,8 @@
 	// adding flags to the config to also have to set these fields.
 	AllCliqueProtocolChanges = &ChainConfig{big.NewInt(1337), big.NewInt(0), nil, false, big.NewInt(0), common.Hash{}, big.NewInt(0), big.NewInt(0), big.NewInt(0), big.NewInt(0), big.NewInt(0), big.NewInt(0), big.NewInt(0), big.NewInt(0), big.NewInt(0), big.NewInt(0), nil, nil, nil, nil, nil, nil, nil, false, nil, &CliqueConfig{Period: 0, Epoch: 30000}}
 
-<<<<<<< HEAD
 	TestChainConfig    = &ChainConfig{big.NewInt(1), big.NewInt(0), nil, false, big.NewInt(0), common.Hash{}, big.NewInt(0), big.NewInt(0), big.NewInt(0), big.NewInt(0), big.NewInt(0), big.NewInt(0), big.NewInt(0), big.NewInt(0), big.NewInt(0), big.NewInt(0), big.NewInt(0), nil, nil, nil, nil, nil, nil, false, new(EthashConfig), nil}
 	NonActivatedConfig = &ChainConfig{big.NewInt(1), nil, nil, false, nil, common.Hash{}, nil, nil, nil, nil, nil, nil, nil, nil, nil, nil, nil, nil, nil, nil, nil, nil, nil, false, new(EthashConfig), nil}
-=======
-	TestChainConfig    = &ChainConfig{big.NewInt(1), big.NewInt(0), nil, false, big.NewInt(0), common.Hash{}, big.NewInt(0), big.NewInt(0), big.NewInt(0), big.NewInt(0), big.NewInt(0), big.NewInt(0), big.NewInt(0), big.NewInt(0), big.NewInt(0), big.NewInt(0), big.NewInt(0), nil, nil, nil, nil, false, new(EthashConfig), nil}
-	NonActivatedConfig = &ChainConfig{big.NewInt(1), nil, nil, false, nil, common.Hash{}, nil, nil, nil, nil, nil, nil, nil, nil, nil, nil, nil, nil, nil, nil, nil, false, new(EthashConfig), nil}
->>>>>>> c2e0abce
 	TestRules          = TestChainConfig.Rules(new(big.Int), false)
 )
 
