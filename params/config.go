// Copyright 2016 The go-ethereum Authors
// This file is part of the go-ethereum library.
//
// The go-ethereum library is free software: you can redistribute it and/or modify
// it under the terms of the GNU Lesser General Public License as published by
// the Free Software Foundation, either version 3 of the License, or
// (at your option) any later version.
//
// The go-ethereum library is distributed in the hope that it will be useful,
// but WITHOUT ANY WARRANTY; without even the implied warranty of
// MERCHANTABILITY or FITNESS FOR A PARTICULAR PURPOSE. See the
// GNU Lesser General Public License for more details.
//
// You should have received a copy of the GNU Lesser General Public License
// along with the go-ethereum library. If not, see <http://www.gnu.org/licenses/>.

package params

import (
	"encoding/binary"
	"fmt"
	"math/big"

	"github.com/ethereum/go-ethereum/common"
	"golang.org/x/crypto/sha3"
)

// Genesis hashes to enforce below configs on.
var (
	MainnetGenesisHash = common.HexToHash("0xd4e56740f876aef8c010b86a40d5f56745a118d0906a34e69aec8c0db1cb8fa3")
	RopstenGenesisHash = common.HexToHash("0x41941023680923e0fe4d74a34bdac8141f2540e3ae90623718e47d66d1ca4a2d")
	SepoliaGenesisHash = common.HexToHash("0x25a5cc106eea7138acab33231d7160d69cb777ee0c2c553fcddf5138993e6dd9")
	RinkebyGenesisHash = common.HexToHash("0x6341fd3daf94b748c72ced5a5b26028f2474f5f00d824504e4fa37a75767e177")
	GoerliGenesisHash  = common.HexToHash("0xbf7e331f7f7c1dd2e05159666b3bf8bc7a8a3a9eb1d518969eab529dd9b88c1a")
	Eip4844GenesisHash = common.HexToHash("0x28389ca4b6b1a3e13068d70daf3dd23a6e4ded1056bb35014f0a2a2080c453a1")
)

// TrustedCheckpoints associates each known checkpoint with the genesis hash of
// the chain it belongs to.
var TrustedCheckpoints = map[common.Hash]*TrustedCheckpoint{
	MainnetGenesisHash: MainnetTrustedCheckpoint,
	RopstenGenesisHash: RopstenTrustedCheckpoint,
	SepoliaGenesisHash: SepoliaTrustedCheckpoint,
	RinkebyGenesisHash: RinkebyTrustedCheckpoint,
	GoerliGenesisHash:  GoerliTrustedCheckpoint,
}

// CheckpointOracles associates each known checkpoint oracles with the genesis hash of
// the chain it belongs to.
var CheckpointOracles = map[common.Hash]*CheckpointOracleConfig{
	MainnetGenesisHash: MainnetCheckpointOracle,
	RopstenGenesisHash: RopstenCheckpointOracle,
	RinkebyGenesisHash: RinkebyCheckpointOracle,
	GoerliGenesisHash:  GoerliCheckpointOracle,
}

var (
	MainnetTerminalTotalDifficulty, _ = new(big.Int).SetString("58_750_000_000_000_000_000_000", 0)

	// MainnetChainConfig is the chain parameters to run a node on the main network.
	MainnetChainConfig = &ChainConfig{
		ChainID:                       big.NewInt(1),
		HomesteadBlock:                big.NewInt(1_150_000),
		DAOForkBlock:                  big.NewInt(1_920_000),
		DAOForkSupport:                true,
		EIP150Block:                   big.NewInt(2_463_000),
		EIP150Hash:                    common.HexToHash("0x2086799aeebeae135c246c65021c82b4e15a2c451340993aacfd2751886514f0"),
		EIP155Block:                   big.NewInt(2_675_000),
		EIP158Block:                   big.NewInt(2_675_000),
		ByzantiumBlock:                big.NewInt(4_370_000),
		ConstantinopleBlock:           big.NewInt(7_280_000),
		PetersburgBlock:               big.NewInt(7_280_000),
		IstanbulBlock:                 big.NewInt(9_069_000),
		MuirGlacierBlock:              big.NewInt(9_200_000),
		BerlinBlock:                   big.NewInt(12_244_000),
		LondonBlock:                   big.NewInt(12_965_000),
		ArrowGlacierBlock:             big.NewInt(13_773_000),
		GrayGlacierBlock:              big.NewInt(15_050_000),
		TerminalTotalDifficulty:       MainnetTerminalTotalDifficulty, // 58_750_000_000_000_000_000_000
		TerminalTotalDifficultyPassed: true,
		Ethash:                        new(EthashConfig),
	}

	// MainnetTrustedCheckpoint contains the light client trusted checkpoint for the main network.
	MainnetTrustedCheckpoint = &TrustedCheckpoint{
		SectionIndex: 471,
		SectionHead:  common.HexToHash("0xa03d6354f5ca8d33203bb646ac26a964f240ee54728dcb7483faff0204ec4c9b"),
		CHTRoot:      common.HexToHash("0x29efeeea3540b7f499b4214d5262bd1fcd87253de10a878f92e6497d848b186f"),
		BloomRoot:    common.HexToHash("0x2ff6a93ff5e78e823bfc80c6ec856bfe9b20c4ffd0af3cef644a916eabcd3c84"),
	}

	// MainnetCheckpointOracle contains a set of configs for the main network oracle.
	MainnetCheckpointOracle = &CheckpointOracleConfig{
		Address: common.HexToAddress("0x9a9070028361F7AAbeB3f2F2Dc07F82C4a98A02a"),
		Signers: []common.Address{
			common.HexToAddress("0x1b2C260efc720BE89101890E4Db589b44E950527"), // Peter
			common.HexToAddress("0x78d1aD571A1A09D60D9BBf25894b44e4C8859595"), // Martin
			common.HexToAddress("0x286834935f4A8Cfb4FF4C77D5770C2775aE2b0E7"), // Zsolt
			common.HexToAddress("0xb86e2B0Ab5A4B1373e40c51A7C712c70Ba2f9f8E"), // Gary
			common.HexToAddress("0x0DF8fa387C602AE62559cC4aFa4972A7045d6707"), // Guillaume
		},
		Threshold: 2,
	}

	// RopstenChainConfig contains the chain parameters to run a node on the Ropsten test network.
	RopstenChainConfig = &ChainConfig{
		ChainID:                       big.NewInt(3),
		HomesteadBlock:                big.NewInt(0),
		DAOForkBlock:                  nil,
		DAOForkSupport:                true,
		EIP150Block:                   big.NewInt(0),
		EIP150Hash:                    common.HexToHash("0x41941023680923e0fe4d74a34bdac8141f2540e3ae90623718e47d66d1ca4a2d"),
		EIP155Block:                   big.NewInt(10),
		EIP158Block:                   big.NewInt(10),
		ByzantiumBlock:                big.NewInt(1_700_000),
		ConstantinopleBlock:           big.NewInt(4_230_000),
		PetersburgBlock:               big.NewInt(4_939_394),
		IstanbulBlock:                 big.NewInt(6_485_846),
		MuirGlacierBlock:              big.NewInt(7_117_117),
		BerlinBlock:                   big.NewInt(9_812_189),
		LondonBlock:                   big.NewInt(10_499_401),
		TerminalTotalDifficulty:       new(big.Int).SetUint64(50_000_000_000_000_000),
		TerminalTotalDifficultyPassed: true,
		Ethash:                        new(EthashConfig),
	}

	// RopstenTrustedCheckpoint contains the light client trusted checkpoint for the Ropsten test network.
	RopstenTrustedCheckpoint = &TrustedCheckpoint{
		SectionIndex: 393,
		SectionHead:  common.HexToHash("0x04479087c89428c6ed0d4ff25642776f0c35747d8ecef90547fa3ce4ebec8606"),
		CHTRoot:      common.HexToHash("0xaa100968cebe48dba3a8f196f044db04113d5a938ff083838ce6f2c588d416ad"),
		BloomRoot:    common.HexToHash("0xb9108d510c4b50b60793feead27620781bc1c2164e072d8022201c4eb7c36ba0"),
	}

	// RopstenCheckpointOracle contains a set of configs for the Ropsten test network oracle.
	RopstenCheckpointOracle = &CheckpointOracleConfig{
		Address: common.HexToAddress("0xEF79475013f154E6A65b54cB2742867791bf0B84"),
		Signers: []common.Address{
			common.HexToAddress("0x32162F3581E88a5f62e8A61892B42C46E2c18f7b"), // Peter
			common.HexToAddress("0x78d1aD571A1A09D60D9BBf25894b44e4C8859595"), // Martin
			common.HexToAddress("0x286834935f4A8Cfb4FF4C77D5770C2775aE2b0E7"), // Zsolt
			common.HexToAddress("0xb86e2B0Ab5A4B1373e40c51A7C712c70Ba2f9f8E"), // Gary
			common.HexToAddress("0x0DF8fa387C602AE62559cC4aFa4972A7045d6707"), // Guillaume
		},
		Threshold: 2,
	}

	// SepoliaChainConfig contains the chain parameters to run a node on the Sepolia test network.
	SepoliaChainConfig = &ChainConfig{
		ChainID:                       big.NewInt(11155111),
		HomesteadBlock:                big.NewInt(0),
		DAOForkBlock:                  nil,
		DAOForkSupport:                true,
		EIP150Block:                   big.NewInt(0),
		EIP155Block:                   big.NewInt(0),
		EIP158Block:                   big.NewInt(0),
		ByzantiumBlock:                big.NewInt(0),
		ConstantinopleBlock:           big.NewInt(0),
		PetersburgBlock:               big.NewInt(0),
		IstanbulBlock:                 big.NewInt(0),
		MuirGlacierBlock:              big.NewInt(0),
		BerlinBlock:                   big.NewInt(0),
		LondonBlock:                   big.NewInt(0),
		TerminalTotalDifficulty:       big.NewInt(17_000_000_000_000_000),
		TerminalTotalDifficultyPassed: true,
		MergeNetsplitBlock:            big.NewInt(1735371),
		Ethash:                        new(EthashConfig),
	}

	// SepoliaTrustedCheckpoint contains the light client trusted checkpoint for the Sepolia test network.
	SepoliaTrustedCheckpoint = &TrustedCheckpoint{
		SectionIndex: 55,
		SectionHead:  common.HexToHash("0xb70ea113ab4db9d6e015c5b55d486713f60c40bda666121914a71ce3aec53a75"),
		CHTRoot:      common.HexToHash("0x206456d8847b66aaf427ed551f55e24cff90241bdb0a02583c761bf8164f78e4"),
		BloomRoot:    common.HexToHash("0x4369228d59a8fe285fee874c636531091e659b3b1294bb978eb159860a1cede2"),
	}

	// RinkebyChainConfig contains the chain parameters to run a node on the Rinkeby test network.
	RinkebyChainConfig = &ChainConfig{
		ChainID:             big.NewInt(4),
		HomesteadBlock:      big.NewInt(1),
		DAOForkBlock:        nil,
		DAOForkSupport:      true,
		EIP150Block:         big.NewInt(2),
		EIP150Hash:          common.HexToHash("0x9b095b36c15eaf13044373aef8ee0bd3a382a5abb92e402afa44b8249c3a90e9"),
		EIP155Block:         big.NewInt(3),
		EIP158Block:         big.NewInt(3),
		ByzantiumBlock:      big.NewInt(1_035_301),
		ConstantinopleBlock: big.NewInt(3_660_663),
		PetersburgBlock:     big.NewInt(4_321_234),
		IstanbulBlock:       big.NewInt(5_435_345),
		MuirGlacierBlock:    nil,
		BerlinBlock:         big.NewInt(8_290_928),
		LondonBlock:         big.NewInt(8_897_988),
		ArrowGlacierBlock:   nil,
		Clique: &CliqueConfig{
			Period: 15,
			Epoch:  30000,
		},
	}

	// RinkebyTrustedCheckpoint contains the light client trusted checkpoint for the Rinkeby test network.
	RinkebyTrustedCheckpoint = &TrustedCheckpoint{
		SectionIndex: 344,
		SectionHead:  common.HexToHash("0x06bb973aecce633df8cda532ff75b9d0b38c16de2545f52eaf745f858d0fe616"),
		CHTRoot:      common.HexToHash("0xf1c80b9270ef9fb7907362bca006f8349f0c38d45b83167b57638f54211c6aca"),
		BloomRoot:    common.HexToHash("0xd72187253f49bce9d471f5e0ddf2b5008ba695d7a1be1192d52fb4d8b01970c6"),
	}

	// RinkebyCheckpointOracle contains a set of configs for the Rinkeby test network oracle.
	RinkebyCheckpointOracle = &CheckpointOracleConfig{
		Address: common.HexToAddress("0xebe8eFA441B9302A0d7eaECc277c09d20D684540"),
		Signers: []common.Address{
			common.HexToAddress("0xd9c9cd5f6779558b6e0ed4e6acf6b1947e7fa1f3"), // Peter
			common.HexToAddress("0x78d1aD571A1A09D60D9BBf25894b44e4C8859595"), // Martin
			common.HexToAddress("0x286834935f4A8Cfb4FF4C77D5770C2775aE2b0E7"), // Zsolt
			common.HexToAddress("0xb86e2B0Ab5A4B1373e40c51A7C712c70Ba2f9f8E"), // Gary
		},
		Threshold: 2,
	}

	// GoerliChainConfig contains the chain parameters to run a node on the Görli test network.
	GoerliChainConfig = &ChainConfig{
		ChainID:                       big.NewInt(5),
		HomesteadBlock:                big.NewInt(0),
		DAOForkBlock:                  nil,
		DAOForkSupport:                true,
		EIP150Block:                   big.NewInt(0),
		EIP155Block:                   big.NewInt(0),
		EIP158Block:                   big.NewInt(0),
		ByzantiumBlock:                big.NewInt(0),
		ConstantinopleBlock:           big.NewInt(0),
		PetersburgBlock:               big.NewInt(0),
		IstanbulBlock:                 big.NewInt(1_561_651),
		MuirGlacierBlock:              nil,
		BerlinBlock:                   big.NewInt(4_460_644),
		LondonBlock:                   big.NewInt(5_062_605),
		ArrowGlacierBlock:             nil,
		TerminalTotalDifficulty:       big.NewInt(10_790_000),
		TerminalTotalDifficultyPassed: true,
		Clique: &CliqueConfig{
			Period: 15,
			Epoch:  30000,
		},
	}

	// GoerliTrustedCheckpoint contains the light client trusted checkpoint for the Görli test network.
	GoerliTrustedCheckpoint = &TrustedCheckpoint{
		SectionIndex: 229,
		SectionHead:  common.HexToHash("0xc5a7b57cb4af7b3d4cc251ac5f29acaac94e7464365358e7ad26129083b7729a"),
		CHTRoot:      common.HexToHash("0x54c0d5c756d9c48eda26ea13c2a49c2e31f1cb7dfb01514ddc49f3d24272c77e"),
		BloomRoot:    common.HexToHash("0xd681970a496f6187d089f8c8665a3587b5a78212d79b6ceef97c0dabd0188e56"),
	}

	// GoerliCheckpointOracle contains a set of configs for the Goerli test network oracle.
	GoerliCheckpointOracle = &CheckpointOracleConfig{
		Address: common.HexToAddress("0x18CA0E045F0D772a851BC7e48357Bcaab0a0795D"),
		Signers: []common.Address{
			common.HexToAddress("0x4769bcaD07e3b938B7f43EB7D278Bc7Cb9efFb38"), // Peter
			common.HexToAddress("0x78d1aD571A1A09D60D9BBf25894b44e4C8859595"), // Martin
			common.HexToAddress("0x286834935f4A8Cfb4FF4C77D5770C2775aE2b0E7"), // Zsolt
			common.HexToAddress("0xb86e2B0Ab5A4B1373e40c51A7C712c70Ba2f9f8E"), // Gary
			common.HexToAddress("0x0DF8fa387C602AE62559cC4aFa4972A7045d6707"), // Guillaume
		},
		Threshold: 2,
	}

	// AllEthashProtocolChanges contains every protocol change (EIPs) introduced
	// and accepted by the Ethereum core developers into the Ethash consensus.
	AllEthashProtocolChanges = &ChainConfig{
		ChainID:                       big.NewInt(1337),
		HomesteadBlock:                big.NewInt(0),
		DAOForkBlock:                  nil,
		DAOForkSupport:                false,
		EIP150Block:                   big.NewInt(0),
		EIP150Hash:                    common.Hash{},
		EIP155Block:                   big.NewInt(0),
		EIP158Block:                   big.NewInt(0),
		ByzantiumBlock:                big.NewInt(0),
		ConstantinopleBlock:           big.NewInt(0),
		PetersburgBlock:               big.NewInt(0),
		IstanbulBlock:                 big.NewInt(0),
		MuirGlacierBlock:              big.NewInt(0),
		BerlinBlock:                   big.NewInt(0),
		LondonBlock:                   big.NewInt(0),
		ArrowGlacierBlock:             big.NewInt(0),
		GrayGlacierBlock:              big.NewInt(0),
		MergeNetsplitBlock:            nil,
		ShanghaiTime:                  nil,
		ShardingForkTime:              nil,
		CancunTime:                    nil,
		PragueTime:                    nil,
		TerminalTotalDifficulty:       nil,
		TerminalTotalDifficultyPassed: false,
		Ethash:                        new(EthashConfig),
		Clique:                        nil,
	}

	// AllCliqueProtocolChanges contains every protocol change (EIPs) introduced
	// and accepted by the Ethereum core developers into the Clique consensus.
	AllCliqueProtocolChanges = &ChainConfig{
		ChainID:                       big.NewInt(1337),
		HomesteadBlock:                big.NewInt(0),
		DAOForkBlock:                  nil,
		DAOForkSupport:                false,
		EIP150Block:                   big.NewInt(0),
		EIP150Hash:                    common.Hash{},
		EIP155Block:                   big.NewInt(0),
		EIP158Block:                   big.NewInt(0),
		ByzantiumBlock:                big.NewInt(0),
		ConstantinopleBlock:           big.NewInt(0),
		PetersburgBlock:               big.NewInt(0),
		IstanbulBlock:                 big.NewInt(0),
		MuirGlacierBlock:              big.NewInt(0),
		BerlinBlock:                   big.NewInt(0),
		LondonBlock:                   big.NewInt(0),
		ArrowGlacierBlock:             nil,
		GrayGlacierBlock:              nil,
		MergeNetsplitBlock:            nil,
		ShanghaiTime:                  nil,
		ShardingForkTime:              nil,
		CancunTime:                    nil,
		PragueTime:                    nil,
		TerminalTotalDifficulty:       nil,
		TerminalTotalDifficultyPassed: false,
		Ethash:                        nil,
		Clique:                        &CliqueConfig{Period: 0, Epoch: 30000},
	}

	// TestChainConfig contains every protocol change (EIPs) introduced
	// and accepted by the Ethereum core developers for testing proposes.
	TestChainConfig = &ChainConfig{
		ChainID:                       big.NewInt(1),
		HomesteadBlock:                big.NewInt(0),
		DAOForkBlock:                  nil,
		DAOForkSupport:                false,
		EIP150Block:                   big.NewInt(0),
		EIP150Hash:                    common.Hash{},
		EIP155Block:                   big.NewInt(0),
		EIP158Block:                   big.NewInt(0),
		ByzantiumBlock:                big.NewInt(0),
		ConstantinopleBlock:           big.NewInt(0),
		PetersburgBlock:               big.NewInt(0),
		IstanbulBlock:                 big.NewInt(0),
		MuirGlacierBlock:              big.NewInt(0),
		BerlinBlock:                   big.NewInt(0),
		LondonBlock:                   big.NewInt(0),
		ArrowGlacierBlock:             big.NewInt(0),
		GrayGlacierBlock:              big.NewInt(0),
		MergeNetsplitBlock:            nil,
		ShanghaiTime:                  nil,
		ShardingForkTime:              nil,
		CancunTime:                    nil,
		PragueTime:                    nil,
		TerminalTotalDifficulty:       nil,
		TerminalTotalDifficultyPassed: false,
		Ethash:                        new(EthashConfig),
		Clique:                        nil,
	}

	// NonActivatedConfig defines the chain configuration without activating
	// any protocol change (EIPs).
	NonActivatedConfig = &ChainConfig{
		ChainID:                       big.NewInt(1),
		HomesteadBlock:                nil,
		DAOForkBlock:                  nil,
		DAOForkSupport:                false,
		EIP150Block:                   nil,
		EIP150Hash:                    common.Hash{},
		EIP155Block:                   nil,
		EIP158Block:                   nil,
		ByzantiumBlock:                nil,
		ConstantinopleBlock:           nil,
		PetersburgBlock:               nil,
		IstanbulBlock:                 nil,
		MuirGlacierBlock:              nil,
		BerlinBlock:                   nil,
		LondonBlock:                   nil,
		ArrowGlacierBlock:             nil,
		GrayGlacierBlock:              nil,
		MergeNetsplitBlock:            nil,
		ShanghaiTime:                  nil,
		ShardingForkTime:              nil,
		CancunTime:                    nil,
		PragueTime:                    nil,
		TerminalTotalDifficulty:       nil,
		TerminalTotalDifficultyPassed: false,
		Ethash:                        new(EthashConfig),
		Clique:                        nil,
	}
	TestRules = TestChainConfig.Rules(new(big.Int), false, 0)
)

// NetworkNames are user friendly names to use in the chain spec banner.
var NetworkNames = map[string]string{
	MainnetChainConfig.ChainID.String(): "mainnet",
	RopstenChainConfig.ChainID.String(): "ropsten",
	RinkebyChainConfig.ChainID.String(): "rinkeby",
	GoerliChainConfig.ChainID.String():  "goerli",
	SepoliaChainConfig.ChainID.String(): "sepolia",
}

// TrustedCheckpoint represents a set of post-processed trie roots (CHT and
// BloomTrie) associated with the appropriate section index and head hash. It is
// used to start light syncing from this checkpoint and avoid downloading the
// entire header chain while still being able to securely access old headers/logs.
type TrustedCheckpoint struct {
	SectionIndex uint64      `json:"sectionIndex"`
	SectionHead  common.Hash `json:"sectionHead"`
	CHTRoot      common.Hash `json:"chtRoot"`
	BloomRoot    common.Hash `json:"bloomRoot"`
}

// HashEqual returns an indicator comparing the itself hash with given one.
func (c *TrustedCheckpoint) HashEqual(hash common.Hash) bool {
	if c.Empty() {
		return hash == common.Hash{}
	}
	return c.Hash() == hash
}

// Hash returns the hash of checkpoint's four key fields(index, sectionHead, chtRoot and bloomTrieRoot).
func (c *TrustedCheckpoint) Hash() common.Hash {
	var sectionIndex [8]byte
	binary.BigEndian.PutUint64(sectionIndex[:], c.SectionIndex)

	w := sha3.NewLegacyKeccak256()
	w.Write(sectionIndex[:])
	w.Write(c.SectionHead[:])
	w.Write(c.CHTRoot[:])
	w.Write(c.BloomRoot[:])

	var h common.Hash
	w.Sum(h[:0])
	return h
}

// Empty returns an indicator whether the checkpoint is regarded as empty.
func (c *TrustedCheckpoint) Empty() bool {
	return c.SectionHead == (common.Hash{}) || c.CHTRoot == (common.Hash{}) || c.BloomRoot == (common.Hash{})
}

// CheckpointOracleConfig represents a set of checkpoint contract(which acts as an oracle)
// config which used for light client checkpoint syncing.
type CheckpointOracleConfig struct {
	Address   common.Address   `json:"address"`
	Signers   []common.Address `json:"signers"`
	Threshold uint64           `json:"threshold"`
}

// ChainConfig is the core config which determines the blockchain settings.
//
// ChainConfig is stored in the database on a per block basis. This means
// that any network, identified by its genesis block, can have its own
// set of configuration options.
type ChainConfig struct {
	ChainID *big.Int `json:"chainId"` // chainId identifies the current chain and is used for replay protection

	HomesteadBlock *big.Int `json:"homesteadBlock,omitempty"` // Homestead switch block (nil = no fork, 0 = already homestead)

	DAOForkBlock   *big.Int `json:"daoForkBlock,omitempty"`   // TheDAO hard-fork switch block (nil = no fork)
	DAOForkSupport bool     `json:"daoForkSupport,omitempty"` // Whether the nodes supports or opposes the DAO hard-fork

	// EIP150 implements the Gas price changes (https://github.com/ethereum/EIPs/issues/150)
	EIP150Block *big.Int    `json:"eip150Block,omitempty"` // EIP150 HF block (nil = no fork)
	EIP150Hash  common.Hash `json:"eip150Hash,omitempty"`  // EIP150 HF hash (needed for header only clients as only gas pricing changed)

	EIP155Block *big.Int `json:"eip155Block,omitempty"` // EIP155 HF block
	EIP158Block *big.Int `json:"eip158Block,omitempty"` // EIP158 HF block

	ByzantiumBlock      *big.Int `json:"byzantiumBlock,omitempty"`      // Byzantium switch block (nil = no fork, 0 = already on byzantium)
	ConstantinopleBlock *big.Int `json:"constantinopleBlock,omitempty"` // Constantinople switch block (nil = no fork, 0 = already activated)
	PetersburgBlock     *big.Int `json:"petersburgBlock,omitempty"`     // Petersburg switch block (nil = same as Constantinople)
	IstanbulBlock       *big.Int `json:"istanbulBlock,omitempty"`       // Istanbul switch block (nil = no fork, 0 = already on istanbul)
	MuirGlacierBlock    *big.Int `json:"muirGlacierBlock,omitempty"`    // Eip-2384 (bomb delay) switch block (nil = no fork, 0 = already activated)
	BerlinBlock         *big.Int `json:"berlinBlock,omitempty"`         // Berlin switch block (nil = no fork, 0 = already on berlin)
	LondonBlock         *big.Int `json:"londonBlock,omitempty"`         // London switch block (nil = no fork, 0 = already on london)
	ArrowGlacierBlock   *big.Int `json:"arrowGlacierBlock,omitempty"`   // Eip-4345 (bomb delay) switch block (nil = no fork, 0 = already activated)
	GrayGlacierBlock    *big.Int `json:"grayGlacierBlock,omitempty"`    // Eip-5133 (bomb delay) switch block (nil = no fork, 0 = already activated)
	MergeNetsplitBlock  *big.Int `json:"mergeNetsplitBlock,omitempty"`  // Virtual fork after The Merge to use as a network splitter

	// Fork scheduling was switched from blocks to timestamps here
<<<<<<< HEAD
	ShanghaiTime     *big.Int `json:"shanghaiTime,omitempty"`     // Shanghai switch time (nil = no fork, 0 = already on shanghai)
	ShardingForkTime *big.Int `json:"shardingForkTime,omitempty"` // Mini-Danksharding switch block (nil = no fork, 0 = already activated)
	CancunTime       *big.Int `json:"cancunTime,omitempty"`       // Cancun switch time (nil = no fork, 0 = already on cancun)
	PragueTime       *big.Int `json:"pragueTime,omitempty"`       // Prague switch time (nil = no fork, 0 = already on prague)
=======

	ShanghaiTime *uint64 `json:"shanghaiTime,omitempty"` // Shanghai switch time (nil = no fork, 0 = already on shanghai)
	CancunTime   *uint64 `json:"cancunTime,omitempty"`   // Cancun switch time (nil = no fork, 0 = already on cancun)
	PragueTime   *uint64 `json:"pragueTime,omitempty"`   // Prague switch time (nil = no fork, 0 = already on prague)
>>>>>>> 37e3208e

	// TerminalTotalDifficulty is the amount of total difficulty reached by
	// the network that triggers the consensus upgrade.
	TerminalTotalDifficulty *big.Int `json:"terminalTotalDifficulty,omitempty"`

	// TerminalTotalDifficultyPassed is a flag specifying that the network already
	// passed the terminal total difficulty. Its purpose is to disable legacy sync
	// even without having seen the TTD locally (safer long term).
	TerminalTotalDifficultyPassed bool `json:"terminalTotalDifficultyPassed,omitempty"`

	// Various consensus engines
	Ethash *EthashConfig `json:"ethash,omitempty"`
	Clique *CliqueConfig `json:"clique,omitempty"`
}

// EthashConfig is the consensus engine configs for proof-of-work based sealing.
type EthashConfig struct{}

// String implements the stringer interface, returning the consensus engine details.
func (c *EthashConfig) String() string {
	return "ethash"
}

// CliqueConfig is the consensus engine configs for proof-of-authority based sealing.
type CliqueConfig struct {
	Period uint64 `json:"period"` // Number of seconds between blocks to enforce
	Epoch  uint64 `json:"epoch"`  // Epoch length to reset votes and checkpoint
}

// String implements the stringer interface, returning the consensus engine details.
func (c *CliqueConfig) String() string {
	return "clique"
}

// Description returns a human-readable description of ChainConfig.
func (c *ChainConfig) Description() string {
	var banner string

	// Create some basinc network config output
	network := NetworkNames[c.ChainID.String()]
	if network == "" {
		network = "unknown"
	}
	banner += fmt.Sprintf("Chain ID:  %v (%s)\n", c.ChainID, network)
	switch {
	case c.Ethash != nil:
		if c.TerminalTotalDifficulty == nil {
			banner += "Consensus: Ethash (proof-of-work)\n"
		} else if !c.TerminalTotalDifficultyPassed {
			banner += "Consensus: Beacon (proof-of-stake), merging from Ethash (proof-of-work)\n"
		} else {
			banner += "Consensus: Beacon (proof-of-stake), merged from Ethash (proof-of-work)\n"
		}
	case c.Clique != nil:
		if c.TerminalTotalDifficulty == nil {
			banner += "Consensus: Clique (proof-of-authority)\n"
		} else if !c.TerminalTotalDifficultyPassed {
			banner += "Consensus: Beacon (proof-of-stake), merging from Clique (proof-of-authority)\n"
		} else {
			banner += "Consensus: Beacon (proof-of-stake), merged from Clique (proof-of-authority)\n"
		}
	default:
		banner += "Consensus: unknown\n"
	}
	banner += "\n"

	// Create a list of forks with a short description of them. Forks that only
	// makes sense for mainnet should be optional at printing to avoid bloating
	// the output for testnets and private networks.
	banner += "Pre-Merge hard forks (block based):\n"
	banner += fmt.Sprintf(" - Homestead:                   #%-8v (https://github.com/ethereum/execution-specs/blob/master/network-upgrades/mainnet-upgrades/homestead.md)\n", c.HomesteadBlock)
	if c.DAOForkBlock != nil {
		banner += fmt.Sprintf(" - DAO Fork:                    #%-8v (https://github.com/ethereum/execution-specs/blob/master/network-upgrades/mainnet-upgrades/dao-fork.md)\n", c.DAOForkBlock)
	}
	banner += fmt.Sprintf(" - Tangerine Whistle (EIP 150): #%-8v (https://github.com/ethereum/execution-specs/blob/master/network-upgrades/mainnet-upgrades/tangerine-whistle.md)\n", c.EIP150Block)
	banner += fmt.Sprintf(" - Spurious Dragon/1 (EIP 155): #%-8v (https://github.com/ethereum/execution-specs/blob/master/network-upgrades/mainnet-upgrades/spurious-dragon.md)\n", c.EIP155Block)
	banner += fmt.Sprintf(" - Spurious Dragon/2 (EIP 158): #%-8v (https://github.com/ethereum/execution-specs/blob/master/network-upgrades/mainnet-upgrades/spurious-dragon.md)\n", c.EIP155Block)
	banner += fmt.Sprintf(" - Byzantium:                   #%-8v (https://github.com/ethereum/execution-specs/blob/master/network-upgrades/mainnet-upgrades/byzantium.md)\n", c.ByzantiumBlock)
	banner += fmt.Sprintf(" - Constantinople:              #%-8v (https://github.com/ethereum/execution-specs/blob/master/network-upgrades/mainnet-upgrades/constantinople.md)\n", c.ConstantinopleBlock)
	banner += fmt.Sprintf(" - Petersburg:                  #%-8v (https://github.com/ethereum/execution-specs/blob/master/network-upgrades/mainnet-upgrades/petersburg.md)\n", c.PetersburgBlock)
	banner += fmt.Sprintf(" - Istanbul:                    #%-8v (https://github.com/ethereum/execution-specs/blob/master/network-upgrades/mainnet-upgrades/istanbul.md)\n", c.IstanbulBlock)
	if c.MuirGlacierBlock != nil {
		banner += fmt.Sprintf(" - Muir Glacier:                #%-8v (https://github.com/ethereum/execution-specs/blob/master/network-upgrades/mainnet-upgrades/muir-glacier.md)\n", c.MuirGlacierBlock)
	}
	banner += fmt.Sprintf(" - Berlin:                      #%-8v (https://github.com/ethereum/execution-specs/blob/master/network-upgrades/mainnet-upgrades/berlin.md)\n", c.BerlinBlock)
	banner += fmt.Sprintf(" - London:                      #%-8v (https://github.com/ethereum/execution-specs/blob/master/network-upgrades/mainnet-upgrades/london.md)\n", c.LondonBlock)
	if c.ArrowGlacierBlock != nil {
		banner += fmt.Sprintf(" - Arrow Glacier:               #%-8v (https://github.com/ethereum/execution-specs/blob/master/network-upgrades/mainnet-upgrades/arrow-glacier.md)\n", c.ArrowGlacierBlock)
	}
	if c.GrayGlacierBlock != nil {
		banner += fmt.Sprintf(" - Gray Glacier:                #%-8v (https://github.com/ethereum/execution-specs/blob/master/network-upgrades/mainnet-upgrades/gray-glacier.md)\n", c.GrayGlacierBlock)
	}
	banner += "\n"

	// Add a special section for the merge as it's non-obvious
	if c.TerminalTotalDifficulty == nil {
		banner += "The Merge is not yet available for this network!\n"
		banner += " - Hard-fork specification: https://github.com/ethereum/execution-specs/blob/master/network-upgrades/mainnet-upgrades/paris.md\n"
	} else {
		banner += "Merge configured:\n"
		banner += " - Hard-fork specification:    https://github.com/ethereum/execution-specs/blob/master/network-upgrades/mainnet-upgrades/paris.md\n"
		banner += fmt.Sprintf(" - Network known to be merged: %v\n", c.TerminalTotalDifficultyPassed)
		banner += fmt.Sprintf(" - Total terminal difficulty:  %v\n", c.TerminalTotalDifficulty)
		if c.MergeNetsplitBlock != nil {
			banner += fmt.Sprintf(" - Merge netsplit block:       #%-8v\n", c.MergeNetsplitBlock)
		}
	}
	banner += "\n"

	// Create a list of forks post-merge
	banner += "Post-Merge hard forks (timestamp based):\n"
	if c.ShanghaiTime != nil {
		banner += fmt.Sprintf(" - Shanghai:                    @%-10v (https://github.com/ethereum/execution-specs/blob/master/network-upgrades/mainnet-upgrades/shanghai.md)\n", *c.ShanghaiTime)
	}
	if c.ShardingForkTime != nil {
		banner += fmt.Sprintf(" - ShardingFork:                @%-10v\n", c.ShardingForkTime)
	}
	if c.CancunTime != nil {
		banner += fmt.Sprintf(" - Cancun:                      @%-10v\n", *c.CancunTime)
	}
	if c.PragueTime != nil {
		banner += fmt.Sprintf(" - Prague:                      @%-10v\n", *c.PragueTime)
	}
	return banner
}

// IsHomestead returns whether num is either equal to the homestead block or greater.
func (c *ChainConfig) IsHomestead(num *big.Int) bool {
	return isBlockForked(c.HomesteadBlock, num)
}

// IsDAOFork returns whether num is either equal to the DAO fork block or greater.
func (c *ChainConfig) IsDAOFork(num *big.Int) bool {
	return isBlockForked(c.DAOForkBlock, num)
}

// IsEIP150 returns whether num is either equal to the EIP150 fork block or greater.
func (c *ChainConfig) IsEIP150(num *big.Int) bool {
	return isBlockForked(c.EIP150Block, num)
}

// IsEIP155 returns whether num is either equal to the EIP155 fork block or greater.
func (c *ChainConfig) IsEIP155(num *big.Int) bool {
	return isBlockForked(c.EIP155Block, num)
}

// IsEIP158 returns whether num is either equal to the EIP158 fork block or greater.
func (c *ChainConfig) IsEIP158(num *big.Int) bool {
	return isBlockForked(c.EIP158Block, num)
}

// IsByzantium returns whether num is either equal to the Byzantium fork block or greater.
func (c *ChainConfig) IsByzantium(num *big.Int) bool {
	return isBlockForked(c.ByzantiumBlock, num)
}

// IsConstantinople returns whether num is either equal to the Constantinople fork block or greater.
func (c *ChainConfig) IsConstantinople(num *big.Int) bool {
	return isBlockForked(c.ConstantinopleBlock, num)
}

// IsMuirGlacier returns whether num is either equal to the Muir Glacier (EIP-2384) fork block or greater.
func (c *ChainConfig) IsMuirGlacier(num *big.Int) bool {
	return isBlockForked(c.MuirGlacierBlock, num)
}

// IsPetersburg returns whether num is either
// - equal to or greater than the PetersburgBlock fork block,
// - OR is nil, and Constantinople is active
func (c *ChainConfig) IsPetersburg(num *big.Int) bool {
	return isBlockForked(c.PetersburgBlock, num) || c.PetersburgBlock == nil && isBlockForked(c.ConstantinopleBlock, num)
}

// IsIstanbul returns whether num is either equal to the Istanbul fork block or greater.
func (c *ChainConfig) IsIstanbul(num *big.Int) bool {
	return isBlockForked(c.IstanbulBlock, num)
}

// IsBerlin returns whether num is either equal to the Berlin fork block or greater.
func (c *ChainConfig) IsBerlin(num *big.Int) bool {
	return isBlockForked(c.BerlinBlock, num)
}

// IsLondon returns whether num is either equal to the London fork block or greater.
func (c *ChainConfig) IsLondon(num *big.Int) bool {
	return isBlockForked(c.LondonBlock, num)
}

// IsArrowGlacier returns whether num is either equal to the Arrow Glacier (EIP-4345) fork block or greater.
func (c *ChainConfig) IsArrowGlacier(num *big.Int) bool {
	return isBlockForked(c.ArrowGlacierBlock, num)
}

// IsGrayGlacier returns whether num is either equal to the Gray Glacier (EIP-5133) fork block or greater.
func (c *ChainConfig) IsGrayGlacier(num *big.Int) bool {
	return isBlockForked(c.GrayGlacierBlock, num)
}

// IsTerminalPoWBlock returns whether the given block is the last block of PoW stage.
func (c *ChainConfig) IsTerminalPoWBlock(parentTotalDiff *big.Int, totalDiff *big.Int) bool {
	if c.TerminalTotalDifficulty == nil {
		return false
	}
	return parentTotalDiff.Cmp(c.TerminalTotalDifficulty) < 0 && totalDiff.Cmp(c.TerminalTotalDifficulty) >= 0
}

// IsShanghai returns whether time is either equal to the Shanghai fork time or greater.
func (c *ChainConfig) IsShanghai(time uint64) bool {
	return isTimestampForked(c.ShanghaiTime, time)
}

// IsSharding returns whether time is either equal to the Mini-Danksharding fork time or greater.
func (c *ChainConfig) IsSharding(time *big.Int) bool {
	return isTimestampForked(c.ShardingForkTime, time)
}

// IsCancun returns whether num is either equal to the Cancun fork time or greater.
func (c *ChainConfig) IsCancun(time uint64) bool {
	return isTimestampForked(c.CancunTime, time)
}

// IsPrague returns whether num is either equal to the Prague fork time or greater.
func (c *ChainConfig) IsPrague(time uint64) bool {
	return isTimestampForked(c.PragueTime, time)
}

// CheckCompatible checks whether scheduled fork transitions have been imported
// with a mismatching chain configuration.
func (c *ChainConfig) CheckCompatible(newcfg *ChainConfig, height uint64, time uint64) *ConfigCompatError {
	var (
		bhead = new(big.Int).SetUint64(height)
		btime = time
	)
	// Iterate checkCompatible to find the lowest conflict.
	var lasterr *ConfigCompatError
	for {
		err := c.checkCompatible(newcfg, bhead, btime)
		if err == nil || (lasterr != nil && err.RewindToBlock == lasterr.RewindToBlock && err.RewindToTime == lasterr.RewindToTime) {
			break
		}
		lasterr = err

		if err.RewindToTime > 0 {
			btime = err.RewindToTime
		} else {
			bhead.SetUint64(err.RewindToBlock)
		}
	}
	return lasterr
}

// CheckConfigForkOrder checks that we don't "skip" any forks, geth isn't pluggable enough
// to guarantee that forks can be implemented in a different order than on official networks
func (c *ChainConfig) CheckConfigForkOrder() error {
	type fork struct {
		name      string
		block     *big.Int // forks up to - and including the merge - were defined with block numbers
		timestamp *uint64  // forks after the merge are scheduled using timestamps
		optional  bool     // if true, the fork may be nil and next fork is still allowed
	}
	var lastFork fork
	for _, cur := range []fork{
		{name: "homesteadBlock", block: c.HomesteadBlock},
		{name: "daoForkBlock", block: c.DAOForkBlock, optional: true},
		{name: "eip150Block", block: c.EIP150Block},
		{name: "eip155Block", block: c.EIP155Block},
		{name: "eip158Block", block: c.EIP158Block},
		{name: "byzantiumBlock", block: c.ByzantiumBlock},
		{name: "constantinopleBlock", block: c.ConstantinopleBlock},
		{name: "petersburgBlock", block: c.PetersburgBlock},
		{name: "istanbulBlock", block: c.IstanbulBlock},
		{name: "muirGlacierBlock", block: c.MuirGlacierBlock, optional: true},
		{name: "berlinBlock", block: c.BerlinBlock},
		{name: "londonBlock", block: c.LondonBlock},
		{name: "arrowGlacierBlock", block: c.ArrowGlacierBlock, optional: true},
		{name: "grayGlacierBlock", block: c.GrayGlacierBlock, optional: true},
		{name: "mergeNetsplitBlock", block: c.MergeNetsplitBlock, optional: true},
		{name: "shanghaiTime", timestamp: c.ShanghaiTime},
		{name: "shardingForkTime", timestamp: c.ShardingForkTime},
		{name: "cancunTime", timestamp: c.CancunTime, optional: true},
		{name: "pragueTime", timestamp: c.PragueTime, optional: true},
	} {
		if lastFork.name != "" {
			switch {
			// Non-optional forks must all be present in the chain config up to the last defined fork
			case lastFork.block == nil && lastFork.timestamp == nil && (cur.block != nil || cur.timestamp != nil):
				if cur.block != nil {
					return fmt.Errorf("unsupported fork ordering: %v not enabled, but %v enabled at block %v",
						lastFork.name, cur.name, cur.block)
				} else {
					return fmt.Errorf("unsupported fork ordering: %v not enabled, but %v enabled at timestamp %v",
						lastFork.name, cur.name, cur.timestamp)
				}

			// Fork (whether defined by block or timestamp) must follow the fork definition sequence
			case (lastFork.block != nil && cur.block != nil) || (lastFork.timestamp != nil && cur.timestamp != nil):
				if lastFork.block != nil && lastFork.block.Cmp(cur.block) > 0 {
					return fmt.Errorf("unsupported fork ordering: %v enabled at block %v, but %v enabled at block %v",
						lastFork.name, lastFork.block, cur.name, cur.block)
				} else if lastFork.timestamp != nil && *lastFork.timestamp > *cur.timestamp {
					return fmt.Errorf("unsupported fork ordering: %v enabled at timestamp %v, but %v enabled at timestamp %v",
						lastFork.name, lastFork.timestamp, cur.name, cur.timestamp)
				}

				// Timestamp based forks can follow block based ones, but not the other way around
				if lastFork.timestamp != nil && cur.block != nil {
					return fmt.Errorf("unsupported fork ordering: %v used timestamp ordering, but %v reverted to block ordering",
						lastFork.name, cur.name)
				}
			}
		}
		// If it was optional and not set, then ignore it
		if !cur.optional || (cur.block != nil || cur.timestamp != nil) {
			lastFork = cur
		}
	}
	return nil
}

func (c *ChainConfig) checkCompatible(newcfg *ChainConfig, headNumber *big.Int, headTimestamp uint64) *ConfigCompatError {
	if isForkBlockIncompatible(c.HomesteadBlock, newcfg.HomesteadBlock, headNumber) {
		return newBlockCompatError("Homestead fork block", c.HomesteadBlock, newcfg.HomesteadBlock)
	}
	if isForkBlockIncompatible(c.DAOForkBlock, newcfg.DAOForkBlock, headNumber) {
		return newBlockCompatError("DAO fork block", c.DAOForkBlock, newcfg.DAOForkBlock)
	}
	if c.IsDAOFork(headNumber) && c.DAOForkSupport != newcfg.DAOForkSupport {
		return newBlockCompatError("DAO fork support flag", c.DAOForkBlock, newcfg.DAOForkBlock)
	}
	if isForkBlockIncompatible(c.EIP150Block, newcfg.EIP150Block, headNumber) {
		return newBlockCompatError("EIP150 fork block", c.EIP150Block, newcfg.EIP150Block)
	}
	if isForkBlockIncompatible(c.EIP155Block, newcfg.EIP155Block, headNumber) {
		return newBlockCompatError("EIP155 fork block", c.EIP155Block, newcfg.EIP155Block)
	}
	if isForkBlockIncompatible(c.EIP158Block, newcfg.EIP158Block, headNumber) {
		return newBlockCompatError("EIP158 fork block", c.EIP158Block, newcfg.EIP158Block)
	}
	if c.IsEIP158(headNumber) && !configBlockEqual(c.ChainID, newcfg.ChainID) {
		return newBlockCompatError("EIP158 chain ID", c.EIP158Block, newcfg.EIP158Block)
	}
	if isForkBlockIncompatible(c.ByzantiumBlock, newcfg.ByzantiumBlock, headNumber) {
		return newBlockCompatError("Byzantium fork block", c.ByzantiumBlock, newcfg.ByzantiumBlock)
	}
	if isForkBlockIncompatible(c.ConstantinopleBlock, newcfg.ConstantinopleBlock, headNumber) {
		return newBlockCompatError("Constantinople fork block", c.ConstantinopleBlock, newcfg.ConstantinopleBlock)
	}
	if isForkBlockIncompatible(c.PetersburgBlock, newcfg.PetersburgBlock, headNumber) {
		// the only case where we allow Petersburg to be set in the past is if it is equal to Constantinople
		// mainly to satisfy fork ordering requirements which state that Petersburg fork be set if Constantinople fork is set
		if isForkBlockIncompatible(c.ConstantinopleBlock, newcfg.PetersburgBlock, headNumber) {
			return newBlockCompatError("Petersburg fork block", c.PetersburgBlock, newcfg.PetersburgBlock)
		}
	}
	if isForkBlockIncompatible(c.IstanbulBlock, newcfg.IstanbulBlock, headNumber) {
		return newBlockCompatError("Istanbul fork block", c.IstanbulBlock, newcfg.IstanbulBlock)
	}
	if isForkBlockIncompatible(c.MuirGlacierBlock, newcfg.MuirGlacierBlock, headNumber) {
		return newBlockCompatError("Muir Glacier fork block", c.MuirGlacierBlock, newcfg.MuirGlacierBlock)
	}
	if isForkBlockIncompatible(c.BerlinBlock, newcfg.BerlinBlock, headNumber) {
		return newBlockCompatError("Berlin fork block", c.BerlinBlock, newcfg.BerlinBlock)
	}
	if isForkBlockIncompatible(c.LondonBlock, newcfg.LondonBlock, headNumber) {
		return newBlockCompatError("London fork block", c.LondonBlock, newcfg.LondonBlock)
	}
	if isForkBlockIncompatible(c.ArrowGlacierBlock, newcfg.ArrowGlacierBlock, headNumber) {
		return newBlockCompatError("Arrow Glacier fork block", c.ArrowGlacierBlock, newcfg.ArrowGlacierBlock)
	}
	if isForkBlockIncompatible(c.GrayGlacierBlock, newcfg.GrayGlacierBlock, headNumber) {
		return newBlockCompatError("Gray Glacier fork block", c.GrayGlacierBlock, newcfg.GrayGlacierBlock)
	}
	if isForkBlockIncompatible(c.MergeNetsplitBlock, newcfg.MergeNetsplitBlock, headNumber) {
		return newBlockCompatError("Merge netsplit fork block", c.MergeNetsplitBlock, newcfg.MergeNetsplitBlock)
	}
	if isForkTimestampIncompatible(c.ShanghaiTime, newcfg.ShanghaiTime, headTimestamp) {
		return newTimestampCompatError("Shanghai fork timestamp", c.ShanghaiTime, newcfg.ShanghaiTime)
	}
	if isForkTimestampIncompatible(c.ShardingForkTime, newcfg.ShardingForkTime, headTimestamp) {
		return newTimestampCompatError("Sharding fork timestamp", c.ShardingForkTime, newcfg.ShardingForkTime)
	}
	if isForkTimestampIncompatible(c.CancunTime, newcfg.CancunTime, headTimestamp) {
		return newTimestampCompatError("Cancun fork timestamp", c.CancunTime, newcfg.CancunTime)
	}
	if isForkTimestampIncompatible(c.PragueTime, newcfg.PragueTime, headTimestamp) {
		return newTimestampCompatError("Prague fork timestamp", c.PragueTime, newcfg.PragueTime)
	}
	return nil
}

// BaseFeeChangeDenominator bounds the amount the base fee can change between blocks.
func (c *ChainConfig) BaseFeeChangeDenominator() uint64 {
	return DefaultBaseFeeChangeDenominator
}

// ElasticityMultiplier bounds the maximum gas limit an EIP-1559 block may have.
func (c *ChainConfig) ElasticityMultiplier() uint64 {
	return DefaultElasticityMultiplier
}

// isForkBlockIncompatible returns true if a fork scheduled at block s1 cannot be
// rescheduled to block s2 because head is already past the fork.
func isForkBlockIncompatible(s1, s2, head *big.Int) bool {
	return (isBlockForked(s1, head) || isBlockForked(s2, head)) && !configBlockEqual(s1, s2)
}

// isBlockForked returns whether a fork scheduled at block s is active at the
// given head block. Whilst this method is the same as isTimestampForked, they
// are explicitly separate for clearer reading.
func isBlockForked(s, head *big.Int) bool {
	if s == nil || head == nil {
		return false
	}
	return s.Cmp(head) <= 0
}

func configBlockEqual(x, y *big.Int) bool {
	if x == nil {
		return y == nil
	}
	if y == nil {
		return x == nil
	}
	return x.Cmp(y) == 0
}

// isForkTimestampIncompatible returns true if a fork scheduled at timestamp s1
// cannot be rescheduled to timestamp s2 because head is already past the fork.
func isForkTimestampIncompatible(s1, s2 *uint64, head uint64) bool {
	return (isTimestampForked(s1, head) || isTimestampForked(s2, head)) && !configTimestampEqual(s1, s2)
}

// isTimestampForked returns whether a fork scheduled at timestamp s is active
// at the given head timestamp. Whilst this method is the same as isBlockForked,
// they are explicitly separate for clearer reading.
func isTimestampForked(s *uint64, head uint64) bool {
	if s == nil {
		return false
	}
	return *s <= head
}

func configTimestampEqual(x, y *uint64) bool {
	if x == nil {
		return y == nil
	}
	if y == nil {
		return x == nil
	}
	return *x == *y
}

// ConfigCompatError is raised if the locally-stored blockchain is initialised with a
// ChainConfig that would alter the past.
type ConfigCompatError struct {
	What string

	// block numbers of the stored and new configurations if block based forking
	StoredBlock, NewBlock *big.Int

	// timestamps of the stored and new configurations if time based forking
	StoredTime, NewTime *uint64

	// the block number to which the local chain must be rewound to correct the error
	RewindToBlock uint64

	// the timestamp to which the local chain must be rewound to correct the error
	RewindToTime uint64
}

func newBlockCompatError(what string, storedblock, newblock *big.Int) *ConfigCompatError {
	var rew *big.Int
	switch {
	case storedblock == nil:
		rew = newblock
	case newblock == nil || storedblock.Cmp(newblock) < 0:
		rew = storedblock
	default:
		rew = newblock
	}
	err := &ConfigCompatError{
		What:          what,
		StoredBlock:   storedblock,
		NewBlock:      newblock,
		RewindToBlock: 0,
	}
	if rew != nil && rew.Sign() > 0 {
		err.RewindToBlock = rew.Uint64() - 1
	}
	return err
}

func newTimestampCompatError(what string, storedtime, newtime *uint64) *ConfigCompatError {
	var rew *uint64
	switch {
	case storedtime == nil:
		rew = newtime
	case newtime == nil || *storedtime < *newtime:
		rew = storedtime
	default:
		rew = newtime
	}
	err := &ConfigCompatError{
		What:         what,
		StoredTime:   storedtime,
		NewTime:      newtime,
		RewindToTime: 0,
	}
	if rew != nil {
		err.RewindToTime = *rew - 1
	}
	return err
}

func (err *ConfigCompatError) Error() string {
	if err.StoredBlock != nil {
		return fmt.Sprintf("mismatching %s in database (have block %d, want block %d, rewindto block %d)", err.What, err.StoredBlock, err.NewBlock, err.RewindToBlock)
	}
	return fmt.Sprintf("mismatching %s in database (have timestamp %d, want timestamp %d, rewindto timestamp %d)", err.What, err.StoredTime, err.NewTime, err.RewindToTime)
}

// Rules wraps ChainConfig and is merely syntactic sugar or can be used for functions
// that do not have or require information about the block.
//
// Rules is a one time interface meaning that it shouldn't be used in between transition
// phases.
type Rules struct {
	ChainID                                                 *big.Int
	IsHomestead, IsEIP150, IsEIP155, IsEIP158               bool
	IsByzantium, IsConstantinople, IsPetersburg, IsIstanbul bool
	IsBerlin, IsLondon                                      bool
	IsMerge, IsShanghai, IsSharding, isCancun, isPrague     bool
}

// Rules ensures c's ChainID is not nil.
func (c *ChainConfig) Rules(num *big.Int, isMerge bool, timestamp uint64) Rules {
	chainID := c.ChainID
	if chainID == nil {
		chainID = new(big.Int)
	}
	return Rules{
		ChainID:          new(big.Int).Set(chainID),
		IsHomestead:      c.IsHomestead(num),
		IsEIP150:         c.IsEIP150(num),
		IsEIP155:         c.IsEIP155(num),
		IsEIP158:         c.IsEIP158(num),
		IsByzantium:      c.IsByzantium(num),
		IsConstantinople: c.IsConstantinople(num),
		IsPetersburg:     c.IsPetersburg(num),
		IsIstanbul:       c.IsIstanbul(num),
		IsBerlin:         c.IsBerlin(num),
		IsLondon:         c.IsLondon(num),
		IsMerge:          isMerge,
		IsShanghai:       c.IsShanghai(timestamp),
		IsSharding:       c.IsSharding(timestamp),
		isCancun:         c.IsCancun(timestamp),
		isPrague:         c.IsPrague(timestamp),
	}
}<|MERGE_RESOLUTION|>--- conflicted
+++ resolved
@@ -480,17 +480,11 @@
 	MergeNetsplitBlock  *big.Int `json:"mergeNetsplitBlock,omitempty"`  // Virtual fork after The Merge to use as a network splitter
 
 	// Fork scheduling was switched from blocks to timestamps here
-<<<<<<< HEAD
-	ShanghaiTime     *big.Int `json:"shanghaiTime,omitempty"`     // Shanghai switch time (nil = no fork, 0 = already on shanghai)
-	ShardingForkTime *big.Int `json:"shardingForkTime,omitempty"` // Mini-Danksharding switch block (nil = no fork, 0 = already activated)
-	CancunTime       *big.Int `json:"cancunTime,omitempty"`       // Cancun switch time (nil = no fork, 0 = already on cancun)
-	PragueTime       *big.Int `json:"pragueTime,omitempty"`       // Prague switch time (nil = no fork, 0 = already on prague)
-=======
-
-	ShanghaiTime *uint64 `json:"shanghaiTime,omitempty"` // Shanghai switch time (nil = no fork, 0 = already on shanghai)
-	CancunTime   *uint64 `json:"cancunTime,omitempty"`   // Cancun switch time (nil = no fork, 0 = already on cancun)
-	PragueTime   *uint64 `json:"pragueTime,omitempty"`   // Prague switch time (nil = no fork, 0 = already on prague)
->>>>>>> 37e3208e
+
+	ShanghaiTime     *uint64 `json:"shanghaiTime,omitempty"`     // Shanghai switch time (nil = no fork, 0 = already on shanghai)
+	ShardingForkTime *uint64 `json:"shardingForkTime,omitempty"` // Mini-Danksharding switch block (nil = no fork, 0 = already activated)
+	CancunTime       *uint64 `json:"cancunTime,omitempty"`       // Cancun switch time (nil = no fork, 0 = already on cancun)
+	PragueTime       *uint64 `json:"pragueTime,omitempty"`       // Prague switch time (nil = no fork, 0 = already on prague)
 
 	// TerminalTotalDifficulty is the amount of total difficulty reached by
 	// the network that triggers the consensus upgrade.
@@ -606,7 +600,7 @@
 		banner += fmt.Sprintf(" - Shanghai:                    @%-10v (https://github.com/ethereum/execution-specs/blob/master/network-upgrades/mainnet-upgrades/shanghai.md)\n", *c.ShanghaiTime)
 	}
 	if c.ShardingForkTime != nil {
-		banner += fmt.Sprintf(" - ShardingFork:                @%-10v\n", c.ShardingForkTime)
+		banner += fmt.Sprintf(" - ShardingFork:                @%-10v\n", *c.ShardingForkTime)
 	}
 	if c.CancunTime != nil {
 		banner += fmt.Sprintf(" - Cancun:                      @%-10v\n", *c.CancunTime)
@@ -703,7 +697,7 @@
 }
 
 // IsSharding returns whether time is either equal to the Mini-Danksharding fork time or greater.
-func (c *ChainConfig) IsSharding(time *big.Int) bool {
+func (c *ChainConfig) IsSharding(time uint64) bool {
 	return isTimestampForked(c.ShardingForkTime, time)
 }
 
