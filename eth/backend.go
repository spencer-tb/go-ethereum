package eth

import (
	"crypto/ecdsa"
	"fmt"
	"io/ioutil"
	"path"
	"strings"

	"github.com/ethereum/ethash"
	"github.com/ethereum/go-ethereum/accounts"
	"github.com/ethereum/go-ethereum/blockpool"
	"github.com/ethereum/go-ethereum/common"
	"github.com/ethereum/go-ethereum/core"
	"github.com/ethereum/go-ethereum/core/types"
	"github.com/ethereum/go-ethereum/crypto"
	"github.com/ethereum/go-ethereum/ethdb"
	"github.com/ethereum/go-ethereum/event"
	"github.com/ethereum/go-ethereum/logger"
	"github.com/ethereum/go-ethereum/miner"
	"github.com/ethereum/go-ethereum/p2p"
	"github.com/ethereum/go-ethereum/p2p/discover"
	"github.com/ethereum/go-ethereum/p2p/nat"
	"github.com/ethereum/go-ethereum/vm"
	"github.com/ethereum/go-ethereum/whisper"
)

var (
	servlogger = logger.NewLogger("SERV")
	jsonlogger = logger.NewJsonLogger()

	defaultBootNodes = []*discover.Node{
		// ETH/DEV cmd/bootnode
		discover.MustParseNode("enode://6cdd090303f394a1cac34ecc9f7cda18127eafa2a3a06de39f6d920b0e583e062a7362097c7c65ee490a758b442acd5c80c6fce4b148c6a391e946b45131365b@54.169.166.226:30303"),
		// ETH/DEV cpp-ethereum (poc-8.ethdev.com)
		discover.MustParseNode("enode://4a44599974518ea5b0f14c31c4463692ac0329cb84851f3435e6d1b18ee4eae4aa495f846a0fa1219bd58035671881d44423876e57db2abd57254d0197da0ebe@5.1.83.226:30303"),
	}
)

type Config struct {
	Name            string
	ProtocolVersion int
	NetworkId       int

	DataDir  string
	LogFile  string
	LogLevel int
	LogJSON  string
	VmDebug  bool

	MaxPeers int
	Port     string

	// This should be a space-separated list of
	// discovery node URLs.
	BootNodes string

	// This key is used to identify the node on the network.
	// If nil, an ephemeral key is used.
	NodeKey *ecdsa.PrivateKey

	NAT  nat.Interface
	Shh  bool
	Dial bool

	MinerThreads   int
	AccountManager *accounts.Manager

	// NewDB is used to create databases.
	// If nil, the default is to create leveldb databases on disk.
	NewDB func(path string) (common.Database, error)
}

func (cfg *Config) parseBootNodes() []*discover.Node {
	if cfg.BootNodes == "" {
		return defaultBootNodes
	}
	var ns []*discover.Node
	for _, url := range strings.Split(cfg.BootNodes, " ") {
		if url == "" {
			continue
		}
		n, err := discover.ParseNode(url)
		if err != nil {
			servlogger.Errorf("Bootstrap URL %s: %v\n", url, err)
			continue
		}
		ns = append(ns, n)
	}
	return ns
}

func (cfg *Config) nodeKey() (*ecdsa.PrivateKey, error) {
	// use explicit key from command line args if set
	if cfg.NodeKey != nil {
		return cfg.NodeKey, nil
	}
	// use persistent key if present
	keyfile := path.Join(cfg.DataDir, "nodekey")
	key, err := crypto.LoadECDSA(keyfile)
	if err == nil {
		return key, nil
	}
	// no persistent key, generate and store a new one
	if key, err = crypto.GenerateKey(); err != nil {
		return nil, fmt.Errorf("could not generate server key: %v", err)
	}
	if err := ioutil.WriteFile(keyfile, crypto.FromECDSA(key), 0600); err != nil {
		servlogger.Errorln("could not persist nodekey: ", err)
	}
	return key, nil
}

type Ethereum struct {
	// Channel for shutting down the ethereum
	shutdownChan chan bool

	// DB interfaces
	blockDb common.Database // Block chain database
	stateDb common.Database // State changes database
	extraDb common.Database // Extra database (txs, etc)

	//*** SERVICES ***
	// State manager for processing new blocks and managing the over all states
	blockProcessor *core.BlockProcessor
	txPool         *core.TxPool
	chainManager   *core.ChainManager
	blockPool      *blockpool.BlockPool
	accountManager *accounts.Manager
	whisper        *whisper.Whisper
	pow            *ethash.Ethash

	net      *p2p.Server
	eventMux *event.TypeMux
	txSub    event.Subscription
	blockSub event.Subscription
	miner    *miner.Miner

	// logger logger.LogSystem

	Mining          bool
	DataDir         string
	version         string
	ProtocolVersion int
	NetworkId       int
}

func New(config *Config) (*Ethereum, error) {
	// Boostrap database
	logger.New(config.DataDir, config.LogFile, config.LogLevel)
	if len(config.LogJSON) > 0 {
		logger.NewJSONsystem(config.DataDir, config.LogJSON)
	}

	newdb := config.NewDB
	if newdb == nil {
		newdb = func(path string) (common.Database, error) { return ethdb.NewLDBDatabase(path) }
	}
	blockDb, err := newdb(path.Join(config.DataDir, "blockchain"))
	if err != nil {
		return nil, err
	}
	stateDb, err := newdb(path.Join(config.DataDir, "state"))
	if err != nil {
		return nil, err
	}
	extraDb, err := ethdb.NewLDBDatabase(path.Join(config.DataDir, "extra"))

	// Perform database sanity checks
	d, _ := extraDb.Get([]byte("ProtocolVersion"))
	protov := int(common.NewValue(d).Uint())
	if protov != config.ProtocolVersion && protov != 0 {
		path := path.Join(config.DataDir, "blockchain")
		return nil, fmt.Errorf("Database version mismatch. Protocol(%d / %d). `rm -rf %s`", protov, config.ProtocolVersion, path)
	}
	saveProtocolVersion(extraDb, config.ProtocolVersion)
	servlogger.Infof("Protocol Version: %v, Network Id: %v", config.ProtocolVersion, config.NetworkId)

	eth := &Ethereum{
		shutdownChan: make(chan bool),
		blockDb:      blockDb,
		stateDb:      stateDb,
		extraDb:      extraDb,
		eventMux:     &event.TypeMux{},
		// logger:         servlogsystem,
		accountManager: config.AccountManager,
		DataDir:        config.DataDir,
		version:        config.Name, // TODO should separate from Name
	}

	eth.chainManager = core.NewChainManager(blockDb, stateDb, eth.EventMux())
	eth.pow = ethash.New(eth.chainManager)
	eth.txPool = core.NewTxPool(eth.EventMux())
	eth.blockProcessor = core.NewBlockProcessor(stateDb, extraDb, eth.pow, eth.txPool, eth.chainManager, eth.EventMux())
	eth.chainManager.SetProcessor(eth.blockProcessor)
	eth.whisper = whisper.New()
	eth.miner = miner.New(eth, eth.pow, config.MinerThreads)

	hasBlock := eth.chainManager.HasBlock
	insertChain := eth.chainManager.InsertChain
	td := eth.chainManager.Td()
	eth.blockPool = blockpool.New(hasBlock, insertChain, eth.pow.Verify, eth.EventMux(), td)

	netprv, err := config.nodeKey()
	if err != nil {
		return nil, err
	}

	ethProto := EthProtocol(config.ProtocolVersion, config.NetworkId, eth.txPool, eth.chainManager, eth.blockPool)
	protocols := []p2p.Protocol{ethProto}
	if config.Shh {
		protocols = append(protocols, eth.whisper.Protocol())
	}

	eth.net = &p2p.Server{
		PrivateKey:     netprv,
		Name:           config.Name,
		MaxPeers:       config.MaxPeers,
		Protocols:      protocols,
		NAT:            config.NAT,
		NoDial:         !config.Dial,
		BootstrapNodes: config.parseBootNodes(),
	}
	if len(config.Port) > 0 {
		eth.net.ListenAddr = ":" + config.Port
	}

	vm.Debug = config.VmDebug

	return eth, nil
}

type NodeInfo struct {
	Name       string
	NodeUrl    string
	NodeID     string
	IP         string
	DiscPort   int // UDP listening port for discovery protocol
	TCPPort    int // TCP listening port for RLPx
	Td         string
	ListenAddr string
}

func (s *Ethereum) NodeInfo() *NodeInfo {
	node := s.net.Self()

	return &NodeInfo{
		Name:       s.Name(),
		NodeUrl:    node.String(),
		NodeID:     node.ID.String(),
		IP:         node.IP.String(),
		DiscPort:   node.DiscPort,
		TCPPort:    node.TCPPort,
		ListenAddr: s.net.ListenAddr,
		Td:         s.ChainManager().Td().String(),
	}
}

type PeerInfo struct {
	ID            string
	Name          string
	Caps          string
	RemoteAddress string
	LocalAddress  string
}

func newPeerInfo(peer *p2p.Peer) *PeerInfo {
	var caps []string
	for _, cap := range peer.Caps() {
		caps = append(caps, cap.String())
	}
	return &PeerInfo{
		ID:            peer.ID().String(),
		Name:          peer.Name(),
		Caps:          strings.Join(caps, ", "),
		RemoteAddress: peer.RemoteAddr().String(),
		LocalAddress:  peer.LocalAddr().String(),
	}
}

// PeersInfo returns an array of PeerInfo objects describing connected peers
func (s *Ethereum) PeersInfo() (peersinfo []*PeerInfo) {
	for _, peer := range s.net.Peers() {
		if peer != nil {
			peersinfo = append(peersinfo, newPeerInfo(peer))
		}
	}
	return
}

func (s *Ethereum) ResetWithGenesisBlock(gb *types.Block) {
	s.chainManager.ResetWithGenesisBlock(gb)
	s.pow.UpdateCache(true)
}

func (s *Ethereum) StartMining() error {
	cb, err := s.accountManager.Coinbase()
	if err != nil {
		servlogger.Errorf("Cannot start mining without coinbase: %v\n", err)
		return fmt.Errorf("no coinbase: %v", err)
	}
	s.miner.Start(common.BytesToAddress(cb))
	return nil
}

<<<<<<< HEAD
func (s *Ethereum) StopMining()                          { s.miner.Stop() }
func (s *Ethereum) IsMining() bool                       { return s.miner.Mining() }
func (s *Ethereum) Miner() *miner.Miner                  { return s.miner }
func (s *Ethereum) Logger() logger.LogSystem             { return s.logger }
=======
func (s *Ethereum) StopMining()    { s.miner.Stop() }
func (s *Ethereum) IsMining() bool { return s.miner.Mining() }

// func (s *Ethereum) Logger() logger.LogSystem             { return s.logger }
>>>>>>> 0edb3356
func (s *Ethereum) Name() string                         { return s.net.Name }
func (s *Ethereum) AccountManager() *accounts.Manager    { return s.accountManager }
func (s *Ethereum) ChainManager() *core.ChainManager     { return s.chainManager }
func (s *Ethereum) BlockProcessor() *core.BlockProcessor { return s.blockProcessor }
func (s *Ethereum) TxPool() *core.TxPool                 { return s.txPool }
func (s *Ethereum) BlockPool() *blockpool.BlockPool      { return s.blockPool }
func (s *Ethereum) Whisper() *whisper.Whisper            { return s.whisper }
func (s *Ethereum) EventMux() *event.TypeMux             { return s.eventMux }
func (s *Ethereum) BlockDb() common.Database             { return s.blockDb }
func (s *Ethereum) StateDb() common.Database             { return s.stateDb }
func (s *Ethereum) ExtraDb() common.Database             { return s.extraDb }
func (s *Ethereum) IsListening() bool                    { return true } // Always listening
func (s *Ethereum) PeerCount() int                       { return s.net.PeerCount() }
func (s *Ethereum) Peers() []*p2p.Peer                   { return s.net.Peers() }
func (s *Ethereum) MaxPeers() int                        { return s.net.MaxPeers }
func (s *Ethereum) Version() string                      { return s.version }

// Start the ethereum
func (s *Ethereum) Start() error {
	jsonlogger.LogJson(&logger.LogStarting{
		ClientString:    s.net.Name,
		ProtocolVersion: ProtocolVersion,
	})

	if s.net.MaxPeers > 0 {
		err := s.net.Start()
		if err != nil {
			return err
		}
	}

	// Start services
	s.txPool.Start()
	s.blockPool.Start()

	if s.whisper != nil {
		s.whisper.Start()
	}

	// broadcast transactions
	s.txSub = s.eventMux.Subscribe(core.TxPreEvent{})
	go s.txBroadcastLoop()

	// broadcast mined blocks
	s.blockSub = s.eventMux.Subscribe(core.NewMinedBlockEvent{})
	go s.blockBroadcastLoop()

	servlogger.Infoln("Server started")
	return nil
}

func (s *Ethereum) StartForTest() {
	jsonlogger.LogJson(&logger.LogStarting{
		ClientString:    s.net.Name,
		ProtocolVersion: ProtocolVersion,
	})

	// Start services
	s.txPool.Start()
	s.blockPool.Start()
}

func (self *Ethereum) SuggestPeer(nodeURL string) error {
	n, err := discover.ParseNode(nodeURL)
	if err != nil {
		return fmt.Errorf("invalid node URL: %v", err)
	}
	self.net.SuggestPeer(n)
	return nil
}

func (s *Ethereum) Stop() {
	// Close the database
	defer s.blockDb.Close()
	defer s.stateDb.Close()
	defer s.extraDb.Close()

	s.txSub.Unsubscribe()    // quits txBroadcastLoop
	s.blockSub.Unsubscribe() // quits blockBroadcastLoop

	s.txPool.Stop()
	s.eventMux.Stop()
	s.blockPool.Stop()
	if s.whisper != nil {
		s.whisper.Stop()
	}

	servlogger.Infoln("Server stopped")
	close(s.shutdownChan)
}

// This function will wait for a shutdown and resumes main thread execution
func (s *Ethereum) WaitForShutdown() {
	<-s.shutdownChan
}

// now tx broadcasting is taken out of txPool
// handled here via subscription, efficiency?
func (self *Ethereum) txBroadcastLoop() {
	// automatically stops if unsubscribe
	for obj := range self.txSub.Chan() {
		event := obj.(core.TxPreEvent)
		self.net.Broadcast("eth", TxMsg, []*types.Transaction{event.Tx})
	}
}

func (self *Ethereum) blockBroadcastLoop() {
	// automatically stops if unsubscribe
	for obj := range self.blockSub.Chan() {
		switch ev := obj.(type) {
		case core.NewMinedBlockEvent:
			self.net.Broadcast("eth", NewBlockMsg, []interface{}{ev.Block, ev.Block.Td})
		}
	}
}

func saveProtocolVersion(db common.Database, protov int) {
	d, _ := db.Get([]byte("ProtocolVersion"))
	protocolVersion := common.NewValue(d).Uint()

	if protocolVersion == 0 {
		db.Put([]byte("ProtocolVersion"), common.NewValue(protov).Bytes())
	}
}<|MERGE_RESOLUTION|>--- conflicted
+++ resolved
@@ -303,17 +303,11 @@
 	return nil
 }
 
-<<<<<<< HEAD
-func (s *Ethereum) StopMining()                          { s.miner.Stop() }
-func (s *Ethereum) IsMining() bool                       { return s.miner.Mining() }
-func (s *Ethereum) Miner() *miner.Miner                  { return s.miner }
-func (s *Ethereum) Logger() logger.LogSystem             { return s.logger }
-=======
-func (s *Ethereum) StopMining()    { s.miner.Stop() }
-func (s *Ethereum) IsMining() bool { return s.miner.Mining() }
+func (s *Ethereum) StopMining()         { s.miner.Stop() }
+func (s *Ethereum) IsMining() bool      { return s.miner.Mining() }
+func (s *Ethereum) Miner() *miner.Miner { return s.miner }
 
 // func (s *Ethereum) Logger() logger.LogSystem             { return s.logger }
->>>>>>> 0edb3356
 func (s *Ethereum) Name() string                         { return s.net.Name }
 func (s *Ethereum) AccountManager() *accounts.Manager    { return s.accountManager }
 func (s *Ethereum) ChainManager() *core.ChainManager     { return s.chainManager }
