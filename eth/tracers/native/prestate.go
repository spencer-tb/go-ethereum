// Copyright 2022 The go-ethereum Authors
// This file is part of the go-ethereum library.
//
// The go-ethereum library is free software: you can redistribute it and/or modify
// it under the terms of the GNU Lesser General Public License as published by
// the Free Software Foundation, either version 3 of the License, or
// (at your option) any later version.
//
// The go-ethereum library is distributed in the hope that it will be useful,
// but WITHOUT ANY WARRANTY; without even the implied warranty of
// MERCHANTABILITY or FITNESS FOR A PARTICULAR PURPOSE. See the
// GNU Lesser General Public License for more details.
//
// You should have received a copy of the GNU Lesser General Public License
// along with the go-ethereum library. If not, see <http://www.gnu.org/licenses/>.

package native

import (
	"bytes"
	"encoding/json"
	"math/big"
	"sync/atomic"
	"time"

	"github.com/ethereum/go-ethereum/common"
	"github.com/ethereum/go-ethereum/common/hexutil"
	"github.com/ethereum/go-ethereum/core/vm"
	"github.com/ethereum/go-ethereum/crypto"
	"github.com/ethereum/go-ethereum/eth/tracers"
)

//go:generate go run github.com/fjl/gencodec -type account -field-override accountMarshaling -out gen_account_json.go

func init() {
	register("prestateTracer", newPrestateTracer)
}

type state = map[common.Address]*account

type account struct {
	Balance *big.Int                    `json:"balance,omitempty"`
	Code    []byte                      `json:"code,omitempty"`
	Nonce   uint64                      `json:"nonce,omitempty"`
	Storage map[common.Hash]common.Hash `json:"storage,omitempty"`
}

func (a *account) exists() bool {
	return a.Balance.Sign() != 0 || a.Nonce > 0 || len(a.Code) > 0 || len(a.Storage) > 0
}

type accountMarshaling struct {
	Balance *hexutil.Big
	Code    hexutil.Bytes
}

type prestateTracer struct {
	noopTracer
	env       *vm.EVM
	pre       state
	post      state
	create    bool
	to        common.Address
	gasLimit  uint64 // Amount of gas bought for the whole tx
	config    prestateTracerConfig
	interrupt uint32 // Atomic flag to signal execution interruption
	reason    error  // Textual reason for the interruption
	created   map[common.Address]bool
	deleted   map[common.Address]bool
}

type prestateTracerConfig struct {
	DiffMode bool `json:"diffMode"` // If true, this tracer will return state modifications
}

func newPrestateTracer(ctx *tracers.Context, cfg json.RawMessage) (tracers.Tracer, error) {
	var config prestateTracerConfig
	if cfg != nil {
		if err := json.Unmarshal(cfg, &config); err != nil {
			return nil, err
		}
	}
	return &prestateTracer{
		pre:     state{},
		post:    state{},
		config:  config,
		created: make(map[common.Address]bool),
		deleted: make(map[common.Address]bool),
	}, nil
}

// CaptureStart implements the EVMLogger interface to initialize the tracing operation.
func (t *prestateTracer) CaptureStart(env *vm.EVM, from common.Address, to common.Address, create bool, input []byte, gas uint64, value *big.Int) {
	t.env = env
	t.create = create
	t.to = to

	t.lookupAccount(from)
	t.lookupAccount(to)
	t.lookupAccount(env.Context.Coinbase)

	// The recipient balance includes the value transferred.
	toBal := new(big.Int).Sub(t.pre[to].Balance, value)
	t.pre[to].Balance = toBal

	// The sender balance is after reducing: value and gasLimit.
	// We need to re-add them to get the pre-tx balance.
	fromBal := new(big.Int).Set(t.pre[from].Balance)
	gasPrice := env.TxContext.GasPrice
	consumedGas := new(big.Int).Mul(gasPrice, new(big.Int).SetUint64(t.gasLimit))
	fromBal.Add(fromBal, new(big.Int).Add(value, consumedGas))
	t.pre[from].Balance = fromBal
	t.pre[from].Nonce--

	if create && t.config.DiffMode {
		t.created[to] = true
	}
}

// CaptureEnd is called after the call finishes to finalize the tracing.
func (t *prestateTracer) CaptureEnd(output []byte, gasUsed uint64, _ time.Duration, err error) {
	if t.config.DiffMode {
		return
	}

	if t.create {
		// Keep existing account prior to contract creation at that address
		if s := t.pre[t.to]; s != nil && !s.exists() {
			// Exclude newly created contract.
			delete(t.pre, t.to)
		}
	}
}

// CaptureState implements the EVMLogger interface to trace a single step of VM execution.
func (t *prestateTracer) CaptureState(pc uint64, op vm.OpCode, gas, cost uint64, scope *vm.ScopeContext, rData []byte, depth int, err error) {
	stack := scope.Stack
	stackData := stack.Data()
	stackLen := len(stackData)
	caller := scope.Contract.Address()
	switch {
	case stackLen >= 1 && (op == vm.SLOAD || op == vm.SSTORE):
		slot := common.Hash(stackData[stackLen-1].Bytes32())
		t.lookupStorage(caller, slot)
	case stackLen >= 1 && (op == vm.EXTCODECOPY || op == vm.EXTCODEHASH || op == vm.EXTCODESIZE || op == vm.BALANCE || op == vm.SELFDESTRUCT):
		addr := common.Address(stackData[stackLen-1].Bytes20())
		t.lookupAccount(addr)
		if op == vm.SELFDESTRUCT {
			t.deleted[caller] = true
		}
	case stackLen >= 5 && (op == vm.DELEGATECALL || op == vm.CALL || op == vm.STATICCALL || op == vm.CALLCODE):
		addr := common.Address(stackData[stackLen-2].Bytes20())
		t.lookupAccount(addr)
	case op == vm.CREATE:
		nonce := t.env.StateDB.GetNonce(caller)
		addr := crypto.CreateAddress(caller, nonce)
		t.lookupAccount(addr)
		t.created[addr] = true
	case stackLen >= 4 && op == vm.CREATE2:
		offset := stackData[stackLen-2]
		size := stackData[stackLen-3]
		init := scope.Memory.GetCopy(int64(offset.Uint64()), int64(size.Uint64()))
		inithash := crypto.Keccak256(init)
		salt := stackData[stackLen-4]
		addr := crypto.CreateAddress2(caller, salt.Bytes32(), inithash)
		t.lookupAccount(addr)
		t.created[addr] = true
	}
}

func (t *prestateTracer) CaptureTxStart(gasLimit uint64) {
	t.gasLimit = gasLimit
}

func (t *prestateTracer) CaptureTxEnd(restGas uint64) {
	if !t.config.DiffMode {
		return
	}

	for addr, state := range t.pre {
		// The deleted account's state is pruned from `post` but kept in `pre`
		if _, ok := t.deleted[addr]; ok {
			continue
		}
		modified := false
		postAccount := &account{Storage: make(map[common.Hash]common.Hash)}
		newBalance := t.env.StateDB.GetBalance(addr)
		newNonce := t.env.StateDB.GetNonce(addr)
		newCode := t.env.StateDB.GetCode(addr)

		if newBalance.Cmp(t.pre[addr].Balance) != 0 {
			modified = true
			postAccount.Balance = newBalance
		}
		if newNonce != t.pre[addr].Nonce {
			modified = true
			postAccount.Nonce = newNonce
		}
		if !bytes.Equal(newCode, t.pre[addr].Code) {
			modified = true
			postAccount.Code = newCode
		}

		for key, val := range state.Storage {
			// don't include the empty slot
			if val == (common.Hash{}) {
				delete(t.pre[addr].Storage, key)
			}

<<<<<<< HEAD
func (t *prestateTracer) CaptureTxEnd(restGas uint64) {
	if !t.config.DiffMode {
		return
	}

	for addr, state := range t.pre {
		// The deleted account's state is pruned from `post` but kept in `pre`
		if _, ok := t.deleted[addr]; ok {
			continue
		}
		modified := false
		postAccount := &account{Storage: make(map[common.Hash]common.Hash)}
		newBalance := t.env.StateDB.GetBalance(addr)
		newNonce := t.env.StateDB.GetNonce(addr)
		newCode := t.env.StateDB.GetCode(addr)

		if newBalance.Cmp(t.pre[addr].Balance) != 0 {
			modified = true
			postAccount.Balance = newBalance
		}
		if newNonce != t.pre[addr].Nonce {
			modified = true
			postAccount.Nonce = newNonce
		}
		if !bytes.Equal(newCode, t.pre[addr].Code) {
			modified = true
			postAccount.Code = newCode
		}

		for key, val := range state.Storage {
			// don't include the empty slot
			if val == (common.Hash{}) {
				delete(t.pre[addr].Storage, key)
			}

=======
>>>>>>> c2e0abce
			newVal := t.env.StateDB.GetState(addr, key)
			if val == newVal {
				// Omit unchanged slots
				delete(t.pre[addr].Storage, key)
			} else {
				modified = true
				if newVal != (common.Hash{}) {
					postAccount.Storage[key] = newVal
				}
			}
		}

		if modified {
			t.post[addr] = postAccount
		} else {
			// if state is not modified, then no need to include into the pre state
			delete(t.pre, addr)
		}
	}
	// the new created contracts' prestate were empty, so delete them
	for a := range t.created {
		// the created contract maybe exists in statedb before the creating tx
		if s := t.pre[a]; s != nil && !s.exists() {
			delete(t.pre, a)
		}
	}
}

// GetResult returns the json-encoded nested list of call traces, and any
// error arising from the encoding or forceful termination (via `Stop`).
func (t *prestateTracer) GetResult() (json.RawMessage, error) {
	var res []byte
	var err error
	if t.config.DiffMode {
		res, err = json.Marshal(struct {
			Post state `json:"post"`
			Pre  state `json:"pre"`
		}{t.post, t.pre})
	} else {
		res, err = json.Marshal(t.pre)
	}
	if err != nil {
		return nil, err
	}
	return json.RawMessage(res), t.reason
}

// Stop terminates execution of the tracer at the first opportune moment.
func (t *prestateTracer) Stop(err error) {
	t.reason = err
	atomic.StoreUint32(&t.interrupt, 1)
}

// lookupAccount fetches details of an account and adds it to the prestate
// if it doesn't exist there.
func (t *prestateTracer) lookupAccount(addr common.Address) {
	if _, ok := t.pre[addr]; ok {
		return
	}

	t.pre[addr] = &account{
		Balance: t.env.StateDB.GetBalance(addr),
		Nonce:   t.env.StateDB.GetNonce(addr),
		Code:    t.env.StateDB.GetCode(addr),
		Storage: make(map[common.Hash]common.Hash),
	}
}

// lookupStorage fetches the requested storage slot and adds
// it to the prestate of the given contract. It assumes `lookupAccount`
// has been performed on the contract before.
func (t *prestateTracer) lookupStorage(addr common.Address, key common.Hash) {
	if _, ok := t.pre[addr].Storage[key]; ok {
		return
	}
	t.pre[addr].Storage[key] = t.env.StateDB.GetState(addr, key)
}<|MERGE_RESOLUTION|>--- conflicted
+++ resolved
@@ -207,44 +207,6 @@
 				delete(t.pre[addr].Storage, key)
 			}
 
-<<<<<<< HEAD
-func (t *prestateTracer) CaptureTxEnd(restGas uint64) {
-	if !t.config.DiffMode {
-		return
-	}
-
-	for addr, state := range t.pre {
-		// The deleted account's state is pruned from `post` but kept in `pre`
-		if _, ok := t.deleted[addr]; ok {
-			continue
-		}
-		modified := false
-		postAccount := &account{Storage: make(map[common.Hash]common.Hash)}
-		newBalance := t.env.StateDB.GetBalance(addr)
-		newNonce := t.env.StateDB.GetNonce(addr)
-		newCode := t.env.StateDB.GetCode(addr)
-
-		if newBalance.Cmp(t.pre[addr].Balance) != 0 {
-			modified = true
-			postAccount.Balance = newBalance
-		}
-		if newNonce != t.pre[addr].Nonce {
-			modified = true
-			postAccount.Nonce = newNonce
-		}
-		if !bytes.Equal(newCode, t.pre[addr].Code) {
-			modified = true
-			postAccount.Code = newCode
-		}
-
-		for key, val := range state.Storage {
-			// don't include the empty slot
-			if val == (common.Hash{}) {
-				delete(t.pre[addr].Storage, key)
-			}
-
-=======
->>>>>>> c2e0abce
 			newVal := t.env.StateDB.GetState(addr, key)
 			if val == newVal {
 				// Omit unchanged slots
