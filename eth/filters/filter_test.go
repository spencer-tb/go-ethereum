// Copyright 2015 The go-ethereum Authors
// This file is part of the go-ethereum library.
//
// The go-ethereum library is free software: you can redistribute it and/or modify
// it under the terms of the GNU Lesser General Public License as published by
// the Free Software Foundation, either version 3 of the License, or
// (at your option) any later version.
//
// The go-ethereum library is distributed in the hope that it will be useful,
// but WITHOUT ANY WARRANTY; without even the implied warranty of
// MERCHANTABILITY or FITNESS FOR A PARTICULAR PURPOSE. See the
// GNU Lesser General Public License for more details.
//
// You should have received a copy of the GNU Lesser General Public License
// along with the go-ethereum library. If not, see <http://www.gnu.org/licenses/>.

package filters

import (
	"context"
	"math/big"
	"reflect"
	"testing"

	"github.com/ethereum/go-ethereum/common"
	"github.com/ethereum/go-ethereum/consensus/ethash"
	"github.com/ethereum/go-ethereum/core"
	"github.com/ethereum/go-ethereum/core/rawdb"
	"github.com/ethereum/go-ethereum/core/types"
	"github.com/ethereum/go-ethereum/crypto"
	"github.com/ethereum/go-ethereum/params"
)

func makeReceipt(addr common.Address) *types.Receipt {
	receipt := types.NewReceipt(nil, false, 0)
	receipt.Logs = []*types.Log{
		{Address: addr},
	}
	receipt.Bloom = types.CreateBloom(types.Receipts{receipt})
	return receipt
}

func BenchmarkFilters(b *testing.B) {
	var (
		db, _   = rawdb.NewLevelDBDatabase(b.TempDir(), 0, 0, "", false)
		_, sys  = newTestFilterSystem(b, db, Config{})
		key1, _ = crypto.HexToECDSA("b71c71a67e1177ad4e901695e1b4b9ee17ae16c6668d313eac2f96dbcda3f291")
		addr1   = crypto.PubkeyToAddress(key1.PublicKey)
		addr2   = common.BytesToAddress([]byte("jeff"))
		addr3   = common.BytesToAddress([]byte("ethereum"))
		addr4   = common.BytesToAddress([]byte("random addresses please"))

		gspec = &core.Genesis{
			Alloc:   core.GenesisAlloc{addr1: {Balance: big.NewInt(1000000)}},
			BaseFee: big.NewInt(params.InitialBaseFee),
			Config:  params.TestChainConfig,
		}
	)
	defer db.Close()
<<<<<<< HEAD

=======
>>>>>>> c2e0abce
	_, chain, receipts := core.GenerateChainWithGenesis(gspec, ethash.NewFaker(), 100010, func(i int, gen *core.BlockGen) {
		switch i {
		case 2403:
			receipt := makeReceipt(addr1)
			gen.AddUncheckedReceipt(receipt)
			gen.AddUncheckedTx(types.NewTransaction(999, common.HexToAddress("0x999"), big.NewInt(999), 999, gen.BaseFee(), nil))
		case 1034:
			receipt := makeReceipt(addr2)
			gen.AddUncheckedReceipt(receipt)
			gen.AddUncheckedTx(types.NewTransaction(999, common.HexToAddress("0x999"), big.NewInt(999), 999, gen.BaseFee(), nil))
		case 34:
			receipt := makeReceipt(addr3)
			gen.AddUncheckedReceipt(receipt)
			gen.AddUncheckedTx(types.NewTransaction(999, common.HexToAddress("0x999"), big.NewInt(999), 999, gen.BaseFee(), nil))
		case 99999:
			receipt := makeReceipt(addr4)
			gen.AddUncheckedReceipt(receipt)
			gen.AddUncheckedTx(types.NewTransaction(999, common.HexToAddress("0x999"), big.NewInt(999), 999, gen.BaseFee(), nil))
		}
	})
	// The test txs are not properly signed, can't simply create a chain
	// and then import blocks. TODO(rjl493456442) try to get rid of the
	// manual database writes.
	gspec.MustCommit(db)

	for i, block := range chain {
		rawdb.WriteBlock(db, block)
		rawdb.WriteCanonicalHash(db, block.Hash(), block.NumberU64())
		rawdb.WriteHeadBlockHash(db, block.Hash())
		rawdb.WriteReceipts(db, block.Hash(), block.NumberU64(), receipts[i])
	}
	b.ResetTimer()

	filter := sys.NewRangeFilter(0, -1, []common.Address{addr1, addr2, addr3, addr4}, nil)

	for i := 0; i < b.N; i++ {
		logs, _ := filter.Logs(context.Background())
		if len(logs) != 4 {
			b.Fatal("expected 4 logs, got", len(logs))
		}
	}
}

func TestFilters(t *testing.T) {
	var (
		db, _   = rawdb.NewLevelDBDatabase(t.TempDir(), 0, 0, "", false)
		_, sys  = newTestFilterSystem(t, db, Config{})
		key1, _ = crypto.HexToECDSA("b71c71a67e1177ad4e901695e1b4b9ee17ae16c6668d313eac2f96dbcda3f291")
		addr    = crypto.PubkeyToAddress(key1.PublicKey)

		hash1 = common.BytesToHash([]byte("topic1"))
		hash2 = common.BytesToHash([]byte("topic2"))
		hash3 = common.BytesToHash([]byte("topic3"))
		hash4 = common.BytesToHash([]byte("topic4"))

		gspec = &core.Genesis{
			Config:  params.TestChainConfig,
			Alloc:   core.GenesisAlloc{addr: {Balance: big.NewInt(1000000)}},
			BaseFee: big.NewInt(params.InitialBaseFee),
		}
	)
	defer db.Close()

	_, chain, receipts := core.GenerateChainWithGenesis(gspec, ethash.NewFaker(), 1000, func(i int, gen *core.BlockGen) {
		switch i {
		case 1:
			receipt := types.NewReceipt(nil, false, 0)
			receipt.Logs = []*types.Log{
				{
					Address: addr,
					Topics:  []common.Hash{hash1},
				},
			}
			gen.AddUncheckedReceipt(receipt)
			gen.AddUncheckedTx(types.NewTransaction(1, common.HexToAddress("0x1"), big.NewInt(1), 1, gen.BaseFee(), nil))
		case 2:
			receipt := types.NewReceipt(nil, false, 0)
			receipt.Logs = []*types.Log{
				{
					Address: addr,
					Topics:  []common.Hash{hash2},
				},
			}
			gen.AddUncheckedReceipt(receipt)
			gen.AddUncheckedTx(types.NewTransaction(2, common.HexToAddress("0x2"), big.NewInt(2), 2, gen.BaseFee(), nil))

		case 998:
			receipt := types.NewReceipt(nil, false, 0)
			receipt.Logs = []*types.Log{
				{
					Address: addr,
					Topics:  []common.Hash{hash3},
				},
			}
			gen.AddUncheckedReceipt(receipt)
			gen.AddUncheckedTx(types.NewTransaction(998, common.HexToAddress("0x998"), big.NewInt(998), 998, gen.BaseFee(), nil))
		case 999:
			receipt := types.NewReceipt(nil, false, 0)
			receipt.Logs = []*types.Log{
				{
					Address: addr,
					Topics:  []common.Hash{hash4},
				},
			}
			gen.AddUncheckedReceipt(receipt)
			gen.AddUncheckedTx(types.NewTransaction(999, common.HexToAddress("0x999"), big.NewInt(999), 999, gen.BaseFee(), nil))
		}
	})
	// The test txs are not properly signed, can't simply create a chain
	// and then import blocks. TODO(rjl493456442) try to get rid of the
	// manual database writes.
	gspec.MustCommit(db)
	for i, block := range chain {
		rawdb.WriteBlock(db, block)
		rawdb.WriteCanonicalHash(db, block.Hash(), block.NumberU64())
		rawdb.WriteHeadBlockHash(db, block.Hash())
		rawdb.WriteReceipts(db, block.Hash(), block.NumberU64(), receipts[i])
	}

	// Set block 998 as Finalized (-3)
	rawdb.WriteFinalizedBlockHash(db, chain[998].Hash())

	filter := sys.NewRangeFilter(0, -1, []common.Address{addr}, [][]common.Hash{{hash1, hash2, hash3, hash4}})
	logs, _ := filter.Logs(context.Background())
	if len(logs) != 4 {
		t.Error("expected 4 log, got", len(logs))
	}

	for i, tc := range []struct {
		f          *Filter
		wantHashes []common.Hash
	}{
		{
			sys.NewRangeFilter(900, 999, []common.Address{addr}, [][]common.Hash{{hash3}}),
			[]common.Hash{hash3},
		}, {
			sys.NewRangeFilter(990, -1, []common.Address{addr}, [][]common.Hash{{hash3}}),
			[]common.Hash{hash3},
		}, {
			sys.NewRangeFilter(1, 10, nil, [][]common.Hash{{hash1, hash2}}),
			[]common.Hash{hash1, hash2},
		}, {
			sys.NewRangeFilter(0, -1, nil, [][]common.Hash{{common.BytesToHash([]byte("fail"))}}),
			nil,
		}, {
			sys.NewRangeFilter(0, -1, []common.Address{common.BytesToAddress([]byte("failmenow"))}, nil),
			nil,
		}, {
			sys.NewRangeFilter(0, -1, nil, [][]common.Hash{{common.BytesToHash([]byte("fail"))}, {hash1}}),
			nil,
		}, {
			sys.NewRangeFilter(-1, -1, nil, nil), []common.Hash{hash4},
		}, {
			sys.NewRangeFilter(-3, -1, nil, nil), []common.Hash{hash3, hash4},
		}, {
			sys.NewRangeFilter(-3, -3, nil, nil), []common.Hash{hash3},
		}, {
			sys.NewRangeFilter(-1, -3, nil, nil), nil,
		}, {
			sys.NewRangeFilter(-4, -1, nil, nil), nil,
		}, {
			sys.NewRangeFilter(-4, -4, nil, nil), nil,
		}, {
			sys.NewRangeFilter(-1, -4, nil, nil), nil,
		},
	} {
		logs, _ := tc.f.Logs(context.Background())
		var haveHashes []common.Hash
		for _, l := range logs {
			haveHashes = append(haveHashes, l.Topics[0])
		}
		if have, want := len(haveHashes), len(tc.wantHashes); have != want {
			t.Fatalf("test %d, have %d logs, want %d", i, have, want)
		}
		if len(haveHashes) == 0 {
			continue
		}
		if !reflect.DeepEqual(tc.wantHashes, haveHashes) {
			t.Fatalf("test %d, have %v want %v", i, haveHashes, tc.wantHashes)
		}
	}
}<|MERGE_RESOLUTION|>--- conflicted
+++ resolved
@@ -57,10 +57,6 @@
 		}
 	)
 	defer db.Close()
-<<<<<<< HEAD
-
-=======
->>>>>>> c2e0abce
 	_, chain, receipts := core.GenerateChainWithGenesis(gspec, ethash.NewFaker(), 100010, func(i int, gen *core.BlockGen) {
 		switch i {
 		case 2403:
