// Copyright 2021 The go-ethereum Authors
// This file is part of the go-ethereum library.
//
// The go-ethereum library is free software: you can redistribute it and/or modify
// it under the terms of the GNU Lesser General Public License as published by
// the Free Software Foundation, either version 3 of the License, or
// (at your option) any later version.
//
// The go-ethereum library is distributed in the hope that it will be useful,
// but WITHOUT ANY WARRANTY; without even the implied warranty of
// MERCHANTABILITY or FITNESS FOR A PARTICULAR PURPOSE. See the
// GNU Lesser General Public License for more details.
//
// You should have received a copy of the GNU Lesser General Public License
// along with the go-ethereum library. If not, see <http://www.gnu.org/licenses/>.

// Package catalyst implements the temporary eth1/eth2 RPC integration.
package catalyst

import (
	"errors"
	"fmt"
	"math/big"
	"sync"
	"time"

	"github.com/ethereum/go-ethereum/beacon/engine"
	"github.com/ethereum/go-ethereum/common"
	"github.com/ethereum/go-ethereum/common/hexutil"
	"github.com/ethereum/go-ethereum/core/rawdb"
	"github.com/ethereum/go-ethereum/core/types"
	"github.com/ethereum/go-ethereum/eth"
	"github.com/ethereum/go-ethereum/eth/downloader"
	"github.com/ethereum/go-ethereum/log"
	"github.com/ethereum/go-ethereum/miner"
	"github.com/ethereum/go-ethereum/node"
	"github.com/ethereum/go-ethereum/rpc"
)

// Register adds the engine API to the full node.
func Register(stack *node.Node, backend *eth.Ethereum) error {
	log.Warn("Engine API enabled", "protocol", "eth")
	stack.RegisterAPIs([]rpc.API{
		{
			Namespace:     "engine",
			Service:       NewConsensusAPI(backend),
			Authenticated: true,
		},
	})
	return nil
}

const (
	// invalidBlockHitEviction is the number of times an invalid block can be
	// referenced in forkchoice update or new payload before it is attempted
	// to be reprocessed again.
	invalidBlockHitEviction = 128

	// invalidTipsetsCap is the max number of recent block hashes tracked that
	// have lead to some bad ancestor block. It's just an OOM protection.
	invalidTipsetsCap = 512

	// beaconUpdateStartupTimeout is the time to wait for a beacon client to get
	// attached before starting to issue warnings.
	beaconUpdateStartupTimeout = 30 * time.Second

	// beaconUpdateExchangeTimeout is the max time allowed for a beacon client to
	// do a transition config exchange before it's considered offline and the user
	// is warned.
	beaconUpdateExchangeTimeout = 2 * time.Minute

	// beaconUpdateConsensusTimeout is the max time allowed for a beacon client
	// to send a consensus update before it's considered offline and the user is
	// warned.
	beaconUpdateConsensusTimeout = 30 * time.Second

	// beaconUpdateWarnFrequency is the frequency at which to warn the user that
	// the beacon client is offline.
	beaconUpdateWarnFrequency = 5 * time.Minute
)

// All methods provided over the engine endpoint.
var caps = []string{
	"engine_forkchoiceUpdatedV1",
	"engine_forkchoiceUpdatedV2",
	"engine_exchangeTransitionConfigurationV1",
	"engine_getPayloadV1",
	"engine_getPayloadV2",
	"engine_newPayloadV1",
	"engine_newPayloadV2",
	"engine_getPayloadBodiesByHashV1",
	"engine_getPayloadBodiesByRangeV1",
}

type ConsensusAPI struct {
	eth *eth.Ethereum

	remoteBlocks *headerQueue  // Cache of remote payloads received
	localBlocks  *payloadQueue // Cache of local payloads generated

	// The forkchoice update and new payload method require us to return the
	// latest valid hash in an invalid chain. To support that return, we need
	// to track historical bad blocks as well as bad tipsets in case a chain
	// is constantly built on it.
	//
	// There are a few important caveats in this mechanism:
	//   - The bad block tracking is ephemeral, in-memory only. We must never
	//     persist any bad block information to disk as a bug in Geth could end
	//     up blocking a valid chain, even if a later Geth update would accept
	//     it.
	//   - Bad blocks will get forgotten after a certain threshold of import
	//     attempts and will be retried. The rationale is that if the network
	//     really-really-really tries to feed us a block, we should give it a
	//     new chance, perhaps us being racey instead of the block being legit
	//     bad (this happened in Geth at a point with import vs. pending race).
	//   - Tracking all the blocks built on top of the bad one could be a bit
	//     problematic, so we will only track the head chain segment of a bad
	//     chain to allow discarding progressing bad chains and side chains,
	//     without tracking too much bad data.
	invalidBlocksHits map[common.Hash]int           // Ephemeral cache to track invalid blocks and their hit count
	invalidTipsets    map[common.Hash]*types.Header // Ephemeral cache to track invalid tipsets and their bad ancestor
	invalidLock       sync.Mutex                    // Protects the invalid maps from concurrent access

	// Geth can appear to be stuck or do strange things if the beacon client is
	// offline or is sending us strange data. Stash some update stats away so
	// that we can warn the user and not have them open issues on our tracker.
	lastTransitionUpdate time.Time
	lastTransitionLock   sync.Mutex
	lastForkchoiceUpdate time.Time
	lastForkchoiceLock   sync.Mutex
	lastNewPayloadUpdate time.Time
	lastNewPayloadLock   sync.Mutex

	forkchoiceLock sync.Mutex // Lock for the forkChoiceUpdated method
	newPayloadLock sync.Mutex // Lock for the NewPayload method
}

// NewConsensusAPI creates a new consensus api for the given backend.
// The underlying blockchain needs to have a valid terminal total difficulty set.
func NewConsensusAPI(eth *eth.Ethereum) *ConsensusAPI {
	if eth.BlockChain().Config().TerminalTotalDifficulty == nil {
		log.Warn("Engine API started but chain not configured for merge yet")
	}
	api := &ConsensusAPI{
		eth:               eth,
		remoteBlocks:      newHeaderQueue(),
		localBlocks:       newPayloadQueue(),
		invalidBlocksHits: make(map[common.Hash]int),
		invalidTipsets:    make(map[common.Hash]*types.Header),
	}
	eth.Downloader().SetBadBlockCallback(api.setInvalidAncestor)
	go api.heartbeat()

	return api
}

// ForkchoiceUpdatedV1 has several responsibilities:
//
// We try to set our blockchain to the headBlock.
//
// If the method is called with an empty head block: we return success, which can be used
// to check if the engine API is enabled.
//
// If the total difficulty was not reached: we return INVALID.
//
// If the finalizedBlockHash is set: we check if we have the finalizedBlockHash in our db,
// if not we start a sync.
//
// If there are payloadAttributes: we try to assemble a block with the payloadAttributes
// and return its payloadID.
func (api *ConsensusAPI) ForkchoiceUpdatedV1(update engine.ForkchoiceStateV1, payloadAttributes *engine.PayloadAttributes) (engine.ForkChoiceResponse, error) {
	if payloadAttributes != nil {
		if payloadAttributes.Withdrawals != nil {
			return engine.STATUS_INVALID, engine.InvalidParams.With(fmt.Errorf("withdrawals not supported in V1"))
		}
		if api.eth.BlockChain().Config().IsShanghai(payloadAttributes.Timestamp) {
			return engine.STATUS_INVALID, engine.InvalidParams.With(fmt.Errorf("forkChoiceUpdateV1 called post-shanghai"))
		}
	}
	return api.forkchoiceUpdated(update, payloadAttributes)
}

// ForkchoiceUpdatedV2 is equivalent to V1 with the addition of withdrawals in the payload attributes.
func (api *ConsensusAPI) ForkchoiceUpdatedV2(update engine.ForkchoiceStateV1, payloadAttributes *engine.PayloadAttributes) (engine.ForkChoiceResponse, error) {
	if payloadAttributes != nil {
		if err := api.verifyPayloadAttributes(payloadAttributes); err != nil {
			return engine.STATUS_INVALID, engine.InvalidParams.With(err)
		}
	}
	return api.forkchoiceUpdated(update, payloadAttributes)
}

func (api *ConsensusAPI) verifyPayloadAttributes(attr *engine.PayloadAttributes) error {
	if !api.eth.BlockChain().Config().IsShanghai(attr.Timestamp) {
		// Reject payload attributes with withdrawals before shanghai
		if attr.Withdrawals != nil {
			return errors.New("withdrawals before shanghai")
		}
	} else {
		// Reject payload attributes with nil withdrawals after shanghai
		if attr.Withdrawals == nil {
			return errors.New("missing withdrawals list")
		}
	}
	return nil
}

func (api *ConsensusAPI) forkchoiceUpdated(update engine.ForkchoiceStateV1, payloadAttributes *engine.PayloadAttributes) (engine.ForkChoiceResponse, error) {
	api.forkchoiceLock.Lock()
	defer api.forkchoiceLock.Unlock()

	log.Trace("Engine API request received", "method", "ForkchoiceUpdated", "head", update.HeadBlockHash, "finalized", update.FinalizedBlockHash, "safe", update.SafeBlockHash)
	if update.HeadBlockHash == (common.Hash{}) {
		log.Warn("Forkchoice requested update to zero hash")
		return engine.STATUS_INVALID, nil // TODO(karalabe): Why does someone send us this?
	}
	// Stash away the last update to warn the user if the beacon client goes offline
	api.lastForkchoiceLock.Lock()
	api.lastForkchoiceUpdate = time.Now()
	api.lastForkchoiceLock.Unlock()

	// Check whether we have the block yet in our database or not. If not, we'll
	// need to either trigger a sync, or to reject this forkchoice update for a
	// reason.
	block := api.eth.BlockChain().GetBlockByHash(update.HeadBlockHash)
	if block == nil {
		// If this block was previously invalidated, keep rejecting it here too
		if res := api.checkInvalidAncestor(update.HeadBlockHash, update.HeadBlockHash); res != nil {
			return engine.ForkChoiceResponse{PayloadStatus: *res, PayloadID: nil}, nil
		}
		// If the head hash is unknown (was not given to us in a newPayload request),
		// we cannot resolve the header, so not much to do. This could be extended in
		// the future to resolve from the `eth` network, but it's an unexpected case
		// that should be fixed, not papered over.
		header := api.remoteBlocks.get(update.HeadBlockHash)
		if header == nil {
			log.Warn("Forkchoice requested unknown head", "hash", update.HeadBlockHash)
			return engine.STATUS_SYNCING, nil
		}
		// Header advertised via a past newPayload request. Start syncing to it.
		// Before we do however, make sure any legacy sync in switched off so we
		// don't accidentally have 2 cycles running.
		if merger := api.eth.Merger(); !merger.TDDReached() {
			merger.ReachTTD()
			api.eth.Downloader().Cancel()
		}
		log.Info("Forkchoice requested sync to new head", "number", header.Number, "hash", header.Hash())
		if err := api.eth.Downloader().BeaconSync(api.eth.SyncMode(), header); err != nil {
			return engine.STATUS_SYNCING, err
		}
		return engine.STATUS_SYNCING, nil
	}
	// Block is known locally, just sanity check that the beacon client does not
	// attempt to push us back to before the merge.
	if block.Difficulty().BitLen() > 0 || block.NumberU64() == 0 {
		var (
			td  = api.eth.BlockChain().GetTd(update.HeadBlockHash, block.NumberU64())
			ptd = api.eth.BlockChain().GetTd(block.ParentHash(), block.NumberU64()-1)
			ttd = api.eth.BlockChain().Config().TerminalTotalDifficulty
		)
		if td == nil || (block.NumberU64() > 0 && ptd == nil) {
			log.Error("TDs unavailable for TTD check", "number", block.NumberU64(), "hash", update.HeadBlockHash, "td", td, "parent", block.ParentHash(), "ptd", ptd)
			return engine.STATUS_INVALID, errors.New("TDs unavailable for TDD check")
		}
		if td.Cmp(ttd) < 0 {
			log.Error("Refusing beacon update to pre-merge", "number", block.NumberU64(), "hash", update.HeadBlockHash, "diff", block.Difficulty(), "age", common.PrettyAge(time.Unix(int64(block.Time()), 0)))
			return engine.ForkChoiceResponse{PayloadStatus: engine.INVALID_TERMINAL_BLOCK, PayloadID: nil}, nil
		}
		if block.NumberU64() > 0 && ptd.Cmp(ttd) >= 0 {
			log.Error("Parent block is already post-ttd", "number", block.NumberU64(), "hash", update.HeadBlockHash, "diff", block.Difficulty(), "age", common.PrettyAge(time.Unix(int64(block.Time()), 0)))
			return engine.ForkChoiceResponse{PayloadStatus: engine.INVALID_TERMINAL_BLOCK, PayloadID: nil}, nil
		}
	}
	valid := func(id *engine.PayloadID) engine.ForkChoiceResponse {
		return engine.ForkChoiceResponse{
			PayloadStatus: engine.PayloadStatusV1{Status: engine.VALID, LatestValidHash: &update.HeadBlockHash},
			PayloadID:     id,
		}
	}
	if rawdb.ReadCanonicalHash(api.eth.ChainDb(), block.NumberU64()) != update.HeadBlockHash {
		// Block is not canonical, set head.
		if latestValid, err := api.eth.BlockChain().SetCanonical(block); err != nil {
			return engine.ForkChoiceResponse{PayloadStatus: engine.PayloadStatusV1{Status: engine.INVALID, LatestValidHash: &latestValid}}, err
		}
	} else if api.eth.BlockChain().CurrentBlock().Hash() == update.HeadBlockHash {
		// If the specified head matches with our local head, do nothing and keep
		// generating the payload. It's a special corner case that a few slots are
		// missing and we are requested to generate the payload in slot.
	} else {
		// If the head block is already in our canonical chain, the beacon client is
		// probably resyncing. Ignore the update.
		log.Info("Ignoring beacon update to old head", "number", block.NumberU64(), "hash", update.HeadBlockHash, "age", common.PrettyAge(time.Unix(int64(block.Time()), 0)), "have", api.eth.BlockChain().CurrentBlock().NumberU64())
		return valid(nil), nil
	}
	api.eth.SetSynced()

	// If the beacon client also advertised a finalized block, mark the local
	// chain final and completely in PoS mode.
	if update.FinalizedBlockHash != (common.Hash{}) {
		if merger := api.eth.Merger(); !merger.PoSFinalized() {
			merger.FinalizePoS()
		}
		// If the finalized block is not in our canonical tree, somethings wrong
		finalBlock := api.eth.BlockChain().GetBlockByHash(update.FinalizedBlockHash)
		if finalBlock == nil {
			log.Warn("Final block not available in database", "hash", update.FinalizedBlockHash)
			return engine.STATUS_INVALID, engine.InvalidForkChoiceState.With(errors.New("final block not available in database"))
		} else if rawdb.ReadCanonicalHash(api.eth.ChainDb(), finalBlock.NumberU64()) != update.FinalizedBlockHash {
			log.Warn("Final block not in canonical chain", "number", block.NumberU64(), "hash", update.HeadBlockHash)
			return engine.STATUS_INVALID, engine.InvalidForkChoiceState.With(errors.New("final block not in canonical chain"))
		}
		// Set the finalized block
		api.eth.BlockChain().SetFinalized(finalBlock)
	}
	// Check if the safe block hash is in our canonical tree, if not somethings wrong
	if update.SafeBlockHash != (common.Hash{}) {
		safeBlock := api.eth.BlockChain().GetBlockByHash(update.SafeBlockHash)
		if safeBlock == nil {
			log.Warn("Safe block not available in database")
			return engine.STATUS_INVALID, engine.InvalidForkChoiceState.With(errors.New("safe block not available in database"))
		}
		if rawdb.ReadCanonicalHash(api.eth.ChainDb(), safeBlock.NumberU64()) != update.SafeBlockHash {
			log.Warn("Safe block not in canonical chain")
			return engine.STATUS_INVALID, engine.InvalidForkChoiceState.With(errors.New("safe block not in canonical chain"))
		}
		// Set the safe block
		api.eth.BlockChain().SetSafe(safeBlock)
	}
	// If payload generation was requested, create a new block to be potentially
	// sealed by the beacon client. The payload will be requested later, and we
	// will replace it arbitrarily many times in between.
	if payloadAttributes != nil {
		args := &miner.BuildPayloadArgs{
			Parent:       update.HeadBlockHash,
			Timestamp:    payloadAttributes.Timestamp,
			FeeRecipient: payloadAttributes.SuggestedFeeRecipient,
			Random:       payloadAttributes.Random,
			Withdrawals:  payloadAttributes.Withdrawals,
		}
		id := args.Id()
		// If we already are busy generating this work, then we do not need
		// to start a second process.
		if api.localBlocks.has(id) {
			return valid(&id), nil
		}
		payload, err := api.eth.Miner().BuildPayload(args)
		if err != nil {
			log.Error("Failed to build payload", "err", err)
			return valid(nil), engine.InvalidPayloadAttributes.With(err)
		}
		api.localBlocks.put(id, payload)
		return valid(&id), nil
	}
	return valid(nil), nil
}

// ExchangeTransitionConfigurationV1 checks the given configuration against
// the configuration of the node.
func (api *ConsensusAPI) ExchangeTransitionConfigurationV1(config engine.TransitionConfigurationV1) (*engine.TransitionConfigurationV1, error) {
	log.Trace("Engine API request received", "method", "ExchangeTransitionConfiguration", "ttd", config.TerminalTotalDifficulty)
	if config.TerminalTotalDifficulty == nil {
		return nil, errors.New("invalid terminal total difficulty")
	}
	// Stash away the last update to warn the user if the beacon client goes offline
	api.lastTransitionLock.Lock()
	api.lastTransitionUpdate = time.Now()
	api.lastTransitionLock.Unlock()

	ttd := api.eth.BlockChain().Config().TerminalTotalDifficulty
	if ttd == nil || ttd.Cmp(config.TerminalTotalDifficulty.ToInt()) != 0 {
		log.Warn("Invalid TTD configured", "geth", ttd, "beacon", config.TerminalTotalDifficulty)
		return nil, fmt.Errorf("invalid ttd: execution %v consensus %v", ttd, config.TerminalTotalDifficulty)
	}
	if config.TerminalBlockHash != (common.Hash{}) {
		if hash := api.eth.BlockChain().GetCanonicalHash(uint64(config.TerminalBlockNumber)); hash == config.TerminalBlockHash {
			return &engine.TransitionConfigurationV1{
				TerminalTotalDifficulty: (*hexutil.Big)(ttd),
				TerminalBlockHash:       config.TerminalBlockHash,
				TerminalBlockNumber:     config.TerminalBlockNumber,
			}, nil
		}
		return nil, fmt.Errorf("invalid terminal block hash")
	}
	return &engine.TransitionConfigurationV1{TerminalTotalDifficulty: (*hexutil.Big)(ttd)}, nil
}

// GetPayloadV1 returns a cached payload by id.
func (api *ConsensusAPI) GetPayloadV1(payloadID engine.PayloadID) (*engine.ExecutableData, error) {
	data, err := api.getPayload(payloadID)
	if err != nil {
		return nil, err
	}
	return data.ExecutionPayload, nil
}

// GetPayloadV2 returns a cached payload by id.
func (api *ConsensusAPI) GetPayloadV2(payloadID engine.PayloadID) (*engine.ExecutionPayloadEnvelope, error) {
	return api.getPayload(payloadID)
}

func (api *ConsensusAPI) getPayload(payloadID engine.PayloadID) (*engine.ExecutionPayloadEnvelope, error) {
	log.Trace("Engine API request received", "method", "GetPayload", "id", payloadID)
	data := api.localBlocks.get(payloadID)
	if data == nil {
		return nil, engine.UnknownPayload
	}
	return data, nil
}

// GetPayloadV3 returns a cached payload by id.
func (api *ConsensusAPI) GetPayloadV3(payloadID engine.PayloadID) (*engine.ExecutionPayloadEnvelope, error) {
	return api.GetPayloadV2(payloadID)
}

// GetBlobsBundleV1 returns a bundle of all blob and corresponding KZG commitments by payload id
func (api *ConsensusAPI) GetBlobsBundleV1(payloadID engine.PayloadID) (*engine.BlobsBundle, error) {
	log.Trace("Engine API request received", "method", "GetBlobsBundle")
	data, err := api.localBlocks.getBlobsBundle(payloadID)
	if err != nil {
		return nil, err
	}
	if data == nil {
		return nil, engine.UnknownPayload
	}
	return data, nil
}

// NewPayloadV1 creates an Eth1 block, inserts it in the chain, and returns the status of the chain.
func (api *ConsensusAPI) NewPayloadV1(params engine.ExecutableData) (engine.PayloadStatusV1, error) {
	if params.Withdrawals != nil {
		return engine.PayloadStatusV1{Status: engine.INVALID}, engine.InvalidParams.With(fmt.Errorf("withdrawals not supported in V1"))
	}
	if params.ExcessDataGas != nil {
		return engine.PayloadStatusV1{Status: engine.INVALID}, fmt.Errorf("excessDataGas not supported in V1")
	}
	return api.newPayload(params)
}

// NewPayloadV2 creates an Eth1 block, inserts it in the chain, and returns the status of the chain.
func (api *ConsensusAPI) NewPayloadV2(params engine.ExecutableData) (engine.PayloadStatusV1, error) {
<<<<<<< HEAD
	if params.ExcessDataGas != nil {
		return engine.PayloadStatusV1{Status: engine.INVALID}, fmt.Errorf("excessDataGas not supported in V2")
	}
	return api.newPayload(params)
}

// NewPayloadV3 creates an Eth1 block, inserts it in the chain, and returns the status of the chain.
func (api *ConsensusAPI) NewPayloadV3(params engine.ExecutableData) (engine.PayloadStatusV1, error) {
=======
	if api.eth.BlockChain().Config().IsShanghai(params.Timestamp) {
		if params.Withdrawals == nil {
			return engine.PayloadStatusV1{Status: engine.INVALID}, engine.InvalidParams.With(fmt.Errorf("nil withdrawals post-shanghai"))
		}
	} else if params.Withdrawals != nil {
		return engine.PayloadStatusV1{Status: engine.INVALID}, engine.InvalidParams.With(fmt.Errorf("non-nil withdrawals pre-shanghai"))
	}
>>>>>>> 194b5c91
	return api.newPayload(params)
}

func (api *ConsensusAPI) newPayload(params engine.ExecutableData) (engine.PayloadStatusV1, error) {
	// The locking here is, strictly, not required. Without these locks, this can happen:
	//
	// 1. NewPayload( execdata-N ) is invoked from the CL. It goes all the way down to
	//      api.eth.BlockChain().InsertBlockWithoutSetHead, where it is blocked on
	//      e.g database compaction.
	// 2. The call times out on the CL layer, which issues another NewPayload (execdata-N) call.
	//    Similarly, this also get stuck on the same place. Importantly, since the
	//    first call has not gone through, the early checks for "do we already have this block"
	//    will all return false.
	// 3. When the db compaction ends, then N calls inserting the same payload are processed
	//    sequentially.
	// Hence, we use a lock here, to be sure that the previous call has finished before we
	// check whether we already have the block locally.
	api.newPayloadLock.Lock()
	defer api.newPayloadLock.Unlock()

	log.Trace("Engine API request received", "method", "NewPayload", "number", params.Number, "hash", params.BlockHash)
	block, err := engine.ExecutableDataToBlock(params)
	if err != nil {
		log.Debug("Invalid NewPayload params", "params", params, "error", err)
		return engine.PayloadStatusV1{Status: engine.INVALIDBLOCKHASH}, nil
	}
	// Stash away the last update to warn the user if the beacon client goes offline
	api.lastNewPayloadLock.Lock()
	api.lastNewPayloadUpdate = time.Now()
	api.lastNewPayloadLock.Unlock()

	// If we already have the block locally, ignore the entire execution and just
	// return a fake success.
	if block := api.eth.BlockChain().GetBlockByHash(params.BlockHash); block != nil {
		log.Warn("Ignoring already known beacon payload", "number", params.Number, "hash", params.BlockHash, "age", common.PrettyAge(time.Unix(int64(block.Time()), 0)))
		hash := block.Hash()
		return engine.PayloadStatusV1{Status: engine.VALID, LatestValidHash: &hash}, nil
	}
	// If this block was rejected previously, keep rejecting it
	if res := api.checkInvalidAncestor(block.Hash(), block.Hash()); res != nil {
		return *res, nil
	}
	// If the parent is missing, we - in theory - could trigger a sync, but that
	// would also entail a reorg. That is problematic if multiple sibling blocks
	// are being fed to us, and even more so, if some semi-distant uncle shortens
	// our live chain. As such, payload execution will not permit reorgs and thus
	// will not trigger a sync cycle. That is fine though, if we get a fork choice
	// update after legit payload executions.
	parent := api.eth.BlockChain().GetBlock(block.ParentHash(), block.NumberU64()-1)
	if parent == nil {
		return api.delayPayloadImport(block)
	}
	// We have an existing parent, do some sanity checks to avoid the beacon client
	// triggering too early
	var (
		ptd  = api.eth.BlockChain().GetTd(parent.Hash(), parent.NumberU64())
		ttd  = api.eth.BlockChain().Config().TerminalTotalDifficulty
		gptd = api.eth.BlockChain().GetTd(parent.ParentHash(), parent.NumberU64()-1)
	)
	if ptd.Cmp(ttd) < 0 {
		log.Warn("Ignoring pre-merge payload", "number", params.Number, "hash", params.BlockHash, "td", ptd, "ttd", ttd)
		return engine.INVALID_TERMINAL_BLOCK, nil
	}
	if parent.Difficulty().BitLen() > 0 && gptd != nil && gptd.Cmp(ttd) >= 0 {
		log.Error("Ignoring pre-merge parent block", "number", params.Number, "hash", params.BlockHash, "td", ptd, "ttd", ttd)
		return engine.INVALID_TERMINAL_BLOCK, nil
	}
	if block.Time() <= parent.Time() {
		log.Warn("Invalid timestamp", "parent", block.Time(), "block", block.Time())
		return api.invalid(errors.New("invalid timestamp"), parent.Header()), nil
	}
	// Another cornercase: if the node is in snap sync mode, but the CL client
	// tries to make it import a block. That should be denied as pushing something
	// into the database directly will conflict with the assumptions of snap sync
	// that it has an empty db that it can fill itself.
	if api.eth.SyncMode() != downloader.FullSync {
		return api.delayPayloadImport(block)
	}
	if !api.eth.BlockChain().HasBlockAndState(block.ParentHash(), block.NumberU64()-1) {
		api.remoteBlocks.put(block.Hash(), block.Header())
		log.Warn("State not available, ignoring new payload")
		return engine.PayloadStatusV1{Status: engine.ACCEPTED}, nil
	}
	log.Trace("Inserting block without sethead", "hash", block.Hash(), "number", block.Number)
	if err := api.eth.BlockChain().InsertBlockWithoutSetHead(block); err != nil {
		log.Warn("NewPayloadV1: inserting block failed", "error", err)

		api.invalidLock.Lock()
		api.invalidBlocksHits[block.Hash()] = 1
		api.invalidTipsets[block.Hash()] = block.Header()
		api.invalidLock.Unlock()

		return api.invalid(err, parent.Header()), nil
	}
	// We've accepted a valid payload from the beacon client. Mark the local
	// chain transitions to notify other subsystems (e.g. downloader) of the
	// behavioral change.
	if merger := api.eth.Merger(); !merger.TDDReached() {
		merger.ReachTTD()
		api.eth.Downloader().Cancel()
	}
	hash := block.Hash()
	return engine.PayloadStatusV1{Status: engine.VALID, LatestValidHash: &hash}, nil
}

// delayPayloadImport stashes the given block away for import at a later time,
// either via a forkchoice update or a sync extension. This method is meant to
// be called by the newpayload command when the block seems to be ok, but some
// prerequisite prevents it from being processed (e.g. no parent, or snap sync).
func (api *ConsensusAPI) delayPayloadImport(block *types.Block) (engine.PayloadStatusV1, error) {
	// Sanity check that this block's parent is not on a previously invalidated
	// chain. If it is, mark the block as invalid too.
	if res := api.checkInvalidAncestor(block.ParentHash(), block.Hash()); res != nil {
		return *res, nil
	}
	// Stash the block away for a potential forced forkchoice update to it
	// at a later time.
	api.remoteBlocks.put(block.Hash(), block.Header())

	// Although we don't want to trigger a sync, if there is one already in
	// progress, try to extend if with the current payload request to relieve
	// some strain from the forkchoice update.
	if err := api.eth.Downloader().BeaconExtend(api.eth.SyncMode(), block.Header()); err == nil {
		log.Debug("Payload accepted for sync extension", "number", block.NumberU64(), "hash", block.Hash())
		return engine.PayloadStatusV1{Status: engine.SYNCING}, nil
	}
	// Either no beacon sync was started yet, or it rejected the delivered
	// payload as non-integratable on top of the existing sync. We'll just
	// have to rely on the beacon client to forcefully update the head with
	// a forkchoice update request.
	if api.eth.SyncMode() == downloader.FullSync {
		// In full sync mode, failure to import a well-formed block can only mean
		// that the parent state is missing and the syncer rejected extending the
		// current cycle with the new payload.
		log.Warn("Ignoring payload with missing parent", "number", block.NumberU64(), "hash", block.Hash(), "parent", block.ParentHash())
	} else {
		// In non-full sync mode (i.e. snap sync) all payloads are rejected until
		// snap sync terminates as snap sync relies on direct database injections
		// and cannot afford concurrent out-if-band modifications via imports.
		log.Warn("Ignoring payload while snap syncing", "number", block.NumberU64(), "hash", block.Hash())
	}
	return engine.PayloadStatusV1{Status: engine.SYNCING}, nil
}

// setInvalidAncestor is a callback for the downloader to notify us if a bad block
// is encountered during the async sync.
func (api *ConsensusAPI) setInvalidAncestor(invalid *types.Header, origin *types.Header) {
	api.invalidLock.Lock()
	defer api.invalidLock.Unlock()

	api.invalidTipsets[origin.Hash()] = invalid
	api.invalidBlocksHits[invalid.Hash()]++
}

// checkInvalidAncestor checks whether the specified chain end links to a known
// bad ancestor. If yes, it constructs the payload failure response to return.
func (api *ConsensusAPI) checkInvalidAncestor(check common.Hash, head common.Hash) *engine.PayloadStatusV1 {
	api.invalidLock.Lock()
	defer api.invalidLock.Unlock()

	// If the hash to check is unknown, return valid
	invalid, ok := api.invalidTipsets[check]
	if !ok {
		return nil
	}
	// If the bad hash was hit too many times, evict it and try to reprocess in
	// the hopes that we have a data race that we can exit out of.
	badHash := invalid.Hash()

	api.invalidBlocksHits[badHash]++
	if api.invalidBlocksHits[badHash] >= invalidBlockHitEviction {
		log.Warn("Too many bad block import attempt, trying", "number", invalid.Number, "hash", badHash)
		delete(api.invalidBlocksHits, badHash)

		for descendant, badHeader := range api.invalidTipsets {
			if badHeader.Hash() == badHash {
				delete(api.invalidTipsets, descendant)
			}
		}
		return nil
	}
	// Not too many failures yet, mark the head of the invalid chain as invalid
	if check != head {
		log.Warn("Marked new chain head as invalid", "hash", head, "badnumber", invalid.Number, "badhash", badHash)
		for len(api.invalidTipsets) >= invalidTipsetsCap {
			for key := range api.invalidTipsets {
				delete(api.invalidTipsets, key)
				break
			}
		}
		api.invalidTipsets[head] = invalid
	}
	// If the last valid hash is the terminal pow block, return 0x0 for latest valid hash
	lastValid := &invalid.ParentHash
	if header := api.eth.BlockChain().GetHeader(invalid.ParentHash, invalid.Number.Uint64()-1); header != nil && header.Difficulty.Sign() != 0 {
		lastValid = &common.Hash{}
	}
	failure := "links to previously rejected block"
	return &engine.PayloadStatusV1{
		Status:          engine.INVALID,
		LatestValidHash: lastValid,
		ValidationError: &failure,
	}
}

// invalid returns a response "INVALID" with the latest valid hash supplied by latest or to the current head
// if no latestValid block was provided.
func (api *ConsensusAPI) invalid(err error, latestValid *types.Header) engine.PayloadStatusV1 {
	currentHash := api.eth.BlockChain().CurrentBlock().Hash()
	if latestValid != nil {
		// Set latest valid hash to 0x0 if parent is PoW block
		currentHash = common.Hash{}
		if latestValid.Difficulty.BitLen() == 0 {
			// Otherwise set latest valid hash to parent hash
			currentHash = latestValid.Hash()
		}
	}
	errorMsg := err.Error()
	return engine.PayloadStatusV1{Status: engine.INVALID, LatestValidHash: &currentHash, ValidationError: &errorMsg}
}

// heartbeat loops indefinitely, and checks if there have been beacon client updates
// received in the last while. If not - or if they but strange ones - it warns the
// user that something might be off with their consensus node.
//
// TODO(karalabe): Spin this goroutine down somehow
func (api *ConsensusAPI) heartbeat() {
	// Sleep a bit on startup since there's obviously no beacon client yet
	// attached, so no need to print scary warnings to the user.
	time.Sleep(beaconUpdateStartupTimeout)

	var (
		offlineLogged time.Time
		ttd           = api.eth.BlockChain().Config().TerminalTotalDifficulty
	)
	// If the network is not yet merged/merging, don't bother continuing.
	if ttd == nil {
		return
	}
	for {
		// Sleep a bit and retrieve the last known consensus updates
		time.Sleep(5 * time.Second)

		api.lastTransitionLock.Lock()
		lastTransitionUpdate := api.lastTransitionUpdate
		api.lastTransitionLock.Unlock()

		api.lastForkchoiceLock.Lock()
		lastForkchoiceUpdate := api.lastForkchoiceUpdate
		api.lastForkchoiceLock.Unlock()

		api.lastNewPayloadLock.Lock()
		lastNewPayloadUpdate := api.lastNewPayloadUpdate
		api.lastNewPayloadLock.Unlock()

		// If there have been no updates for the past while, warn the user
		// that the beacon client is probably offline
		if api.eth.BlockChain().Config().TerminalTotalDifficultyPassed || api.eth.Merger().TDDReached() {
			if time.Since(lastForkchoiceUpdate) <= beaconUpdateConsensusTimeout || time.Since(lastNewPayloadUpdate) <= beaconUpdateConsensusTimeout {
				offlineLogged = time.Time{}
				continue
			}
			if time.Since(lastTransitionUpdate) > beaconUpdateExchangeTimeout {
				if time.Since(offlineLogged) > beaconUpdateWarnFrequency {
					if lastTransitionUpdate.IsZero() {
						log.Warn("Post-merge network, but no beacon client seen. Please launch one to follow the chain!")
					} else {
						log.Warn("Previously seen beacon client is offline. Please ensure it is operational to follow the chain!")
					}
					offlineLogged = time.Now()
				}
				continue
			} else {
				offlineLogged = time.Time{}
			}
			if time.Since(offlineLogged) > beaconUpdateWarnFrequency {
				if lastForkchoiceUpdate.IsZero() && lastNewPayloadUpdate.IsZero() {
					log.Warn("Beacon client online, but never received consensus updates. Please ensure your beacon client is operational to follow the chain!")
				} else {
					log.Warn("Beacon client online, but no consensus updates received in a while. Please fix your beacon client to follow the chain!")
				}
				offlineLogged = time.Now()
			}
			continue
		}
		if time.Since(lastTransitionUpdate) <= beaconUpdateExchangeTimeout {
			offlineLogged = time.Time{}
			continue
		}
		if time.Since(offlineLogged) > beaconUpdateWarnFrequency {
			// Retrieve the last few blocks and make a rough estimate as
			// to when the merge transition should happen
			var (
				chain = api.eth.BlockChain()
				head  = chain.CurrentHeader()
				htd   = chain.GetTd(head.Hash(), head.Number.Uint64())
			)
			if htd.Cmp(ttd) >= 0 {
				if lastTransitionUpdate.IsZero() {
					log.Warn("Merge already reached, but no beacon client seen. Please launch one to follow the chain!")
				} else {
					log.Warn("Merge already reached, but previously seen beacon client is offline. Please ensure it is operational to follow the chain!")
				}
				offlineLogged = time.Now()
				continue
			}
			var eta time.Duration
			if head.Number.Uint64() > 0 {
				// Accumulate the last 64 difficulties to estimate the growth
				var (
					deltaDiff uint64
					deltaTime uint64
					current   = head
				)
				for i := 0; i < 64; i++ {
					parent := chain.GetHeader(current.ParentHash, current.Number.Uint64()-1)
					if parent == nil {
						break
					}
					deltaDiff += current.Difficulty.Uint64()
					deltaTime += current.Time - parent.Time
					current = parent
				}
				// Estimate an ETA based on the block times and the difficulty growth
				if deltaTime > 0 {
					growth := deltaDiff / deltaTime
					left := new(big.Int).Sub(ttd, htd)
					eta = time.Duration(new(big.Int).Div(left, new(big.Int).SetUint64(growth+1)).Uint64()) * time.Second
				}
			}
			message := "Merge is configured, but previously seen beacon client is offline. Please ensure it is operational before the transition arrives!"
			if lastTransitionUpdate.IsZero() {
				message = "Merge is configured, but no beacon client seen. Please ensure you have one available before the transition arrives!"
			}
			if eta < time.Second {
				log.Warn(message)
			} else {
				log.Warn(message, "eta", common.PrettyAge(time.Now().Add(-eta))) // weird hack, but duration formatted doesn't handle days
			}
			offlineLogged = time.Now()
		}
	}
}

// ExchangeCapabilities returns the current methods provided by this node.
func (api *ConsensusAPI) ExchangeCapabilities([]string) []string {
	return caps
}

// GetPayloadBodiesV1 implements engine_getPayloadBodiesByHashV1 which allows for retrieval of a list
// of block bodies by the engine api.
func (api *ConsensusAPI) GetPayloadBodiesByHashV1(hashes []common.Hash) []*engine.ExecutionPayloadBodyV1 {
	var bodies = make([]*engine.ExecutionPayloadBodyV1, len(hashes))
	for i, hash := range hashes {
		block := api.eth.BlockChain().GetBlockByHash(hash)
		bodies[i] = getBody(block)
	}
	return bodies
}

// GetPayloadBodiesByRangeV1 implements engine_getPayloadBodiesByRangeV1 which allows for retrieval of a range
// of block bodies by the engine api.
func (api *ConsensusAPI) GetPayloadBodiesByRangeV1(start, count hexutil.Uint64) ([]*engine.ExecutionPayloadBodyV1, error) {
	if start == 0 || count == 0 || count > 1024 {
		return nil, engine.InvalidParams.With(fmt.Errorf("invalid start or count, start: %v count: %v", start, count))
	}
	// limit count up until current
	current := api.eth.BlockChain().CurrentBlock().NumberU64()
	last := uint64(start) + uint64(count) - 1
	if last > current {
		last = current
	}
	bodies := make([]*engine.ExecutionPayloadBodyV1, 0, uint64(count))
	for i := uint64(start); i <= last; i++ {
		block := api.eth.BlockChain().GetBlockByNumber(i)
		bodies = append(bodies, getBody(block))
	}
	return bodies, nil
}

func getBody(block *types.Block) *engine.ExecutionPayloadBodyV1 {
	if block == nil {
		return nil
	}

	var (
		body        = block.Body()
		txs         = make([]hexutil.Bytes, len(body.Transactions))
		withdrawals = body.Withdrawals
	)

	for j, tx := range body.Transactions {
		data, _ := tx.MarshalBinary()
		txs[j] = hexutil.Bytes(data)
	}

	// Post-shanghai withdrawals MUST be set to empty slice instead of nil
	if withdrawals == nil && block.Header().WithdrawalsHash != nil {
		withdrawals = make([]*types.Withdrawal, 0)
	}

	return &engine.ExecutionPayloadBodyV1{
		TransactionData: txs,
		Withdrawals:     withdrawals,
	}
}<|MERGE_RESOLUTION|>--- conflicted
+++ resolved
@@ -431,23 +431,16 @@
 		return engine.PayloadStatusV1{Status: engine.INVALID}, engine.InvalidParams.With(fmt.Errorf("withdrawals not supported in V1"))
 	}
 	if params.ExcessDataGas != nil {
-		return engine.PayloadStatusV1{Status: engine.INVALID}, fmt.Errorf("excessDataGas not supported in V1")
+		return engine.PayloadStatusV1{Status: engine.INVALID}, engine.InvalidParams.With(fmt.Errorf("excessDataGas not supported in V1"))
 	}
 	return api.newPayload(params)
 }
 
 // NewPayloadV2 creates an Eth1 block, inserts it in the chain, and returns the status of the chain.
 func (api *ConsensusAPI) NewPayloadV2(params engine.ExecutableData) (engine.PayloadStatusV1, error) {
-<<<<<<< HEAD
 	if params.ExcessDataGas != nil {
-		return engine.PayloadStatusV1{Status: engine.INVALID}, fmt.Errorf("excessDataGas not supported in V2")
-	}
-	return api.newPayload(params)
-}
-
-// NewPayloadV3 creates an Eth1 block, inserts it in the chain, and returns the status of the chain.
-func (api *ConsensusAPI) NewPayloadV3(params engine.ExecutableData) (engine.PayloadStatusV1, error) {
-=======
+		return engine.PayloadStatusV1{Status: engine.INVALID}, engine.InvalidParams.With(fmt.Errorf("excessDataGas not supported in V2"))
+	}
 	if api.eth.BlockChain().Config().IsShanghai(params.Timestamp) {
 		if params.Withdrawals == nil {
 			return engine.PayloadStatusV1{Status: engine.INVALID}, engine.InvalidParams.With(fmt.Errorf("nil withdrawals post-shanghai"))
@@ -455,7 +448,20 @@
 	} else if params.Withdrawals != nil {
 		return engine.PayloadStatusV1{Status: engine.INVALID}, engine.InvalidParams.With(fmt.Errorf("non-nil withdrawals pre-shanghai"))
 	}
->>>>>>> 194b5c91
+
+	return api.newPayload(params)
+}
+
+// NewPayloadV3 creates an Eth1 block, inserts it in the chain, and returns the status of the chain.
+func (api *ConsensusAPI) NewPayloadV3(params engine.ExecutableData) (engine.PayloadStatusV1, error) {
+	if api.eth.BlockChain().Config().IsSharding(params.Timestamp) {
+		if params.ExcessDataGas == nil {
+			return engine.PayloadStatusV1{Status: engine.INVALID}, engine.InvalidParams.With(fmt.Errorf("nil excessDataGas post-sharding"))
+		}
+	} else if params.ExcessDataGas != nil {
+		return engine.PayloadStatusV1{Status: engine.INVALID}, engine.InvalidParams.With(fmt.Errorf("non-nil excessDataGas pre-sharding"))
+	}
+
 	return api.newPayload(params)
 }
 
