// Copyright 2017 The go-ethereum Authors
// This file is part of the go-ethereum library.
//
// The go-ethereum library is free software: you can redistribute it and/or modify
// it under the terms of the GNU Lesser General Public License as published by
// the Free Software Foundation, either version 3 of the License, or
// (at your option) any later version.
//
// The go-ethereum library is distributed in the hope that it will be useful,
// but WITHOUT ANY WARRANTY; without even the implied warranty of
// MERCHANTABILITY or FITNESS FOR A PARTICULAR PURPOSE. See the
// GNU Lesser General Public License for more details.
//
// You should have received a copy of the GNU Lesser General Public License
// along with the go-ethereum library. If not, see <http://www.gnu.org/licenses/>.

package ethash

import (
	"bytes"
	"errors"
	"fmt"
	"math/big"
	"runtime"
	"time"

	mapset "github.com/deckarep/golang-set/v2"
	"github.com/ethereum/go-ethereum/common"
	"github.com/ethereum/go-ethereum/common/math"
	"github.com/ethereum/go-ethereum/consensus"
	"github.com/ethereum/go-ethereum/consensus/misc"
	"github.com/ethereum/go-ethereum/core/state"
	"github.com/ethereum/go-ethereum/core/types"
	"github.com/ethereum/go-ethereum/params"
	"github.com/ethereum/go-ethereum/rlp"
	"github.com/ethereum/go-ethereum/trie"
	"golang.org/x/crypto/sha3"
)

// Ethash proof-of-work protocol constants.
var (
	FrontierBlockReward           = big.NewInt(5e+18) // Block reward in wei for successfully mining a block
	ByzantiumBlockReward          = big.NewInt(3e+18) // Block reward in wei for successfully mining a block upward from Byzantium
	ConstantinopleBlockReward     = big.NewInt(2e+18) // Block reward in wei for successfully mining a block upward from Constantinople
	maxUncles                     = 2                 // Maximum number of uncles allowed in a single block
	allowedFutureBlockTimeSeconds = int64(15)         // Max seconds from current time allowed for blocks, before they're considered future blocks

	// calcDifficultyEip5133 is the difficulty adjustment algorithm as specified by EIP 5133.
	// It offsets the bomb a total of 11.4M blocks.
	// Specification EIP-5133: https://eips.ethereum.org/EIPS/eip-5133
	calcDifficultyEip5133 = makeDifficultyCalculator(big.NewInt(11_400_000))

	// calcDifficultyEip4345 is the difficulty adjustment algorithm as specified by EIP 4345.
	// It offsets the bomb a total of 10.7M blocks.
	// Specification EIP-4345: https://eips.ethereum.org/EIPS/eip-4345
	calcDifficultyEip4345 = makeDifficultyCalculator(big.NewInt(10_700_000))

	// calcDifficultyEip3554 is the difficulty adjustment algorithm as specified by EIP 3554.
	// It offsets the bomb a total of 9.7M blocks.
	// Specification EIP-3554: https://eips.ethereum.org/EIPS/eip-3554
	calcDifficultyEip3554 = makeDifficultyCalculator(big.NewInt(9700000))

	// calcDifficultyEip2384 is the difficulty adjustment algorithm as specified by EIP 2384.
	// It offsets the bomb 4M blocks from Constantinople, so in total 9M blocks.
	// Specification EIP-2384: https://eips.ethereum.org/EIPS/eip-2384
	calcDifficultyEip2384 = makeDifficultyCalculator(big.NewInt(9000000))

	// calcDifficultyConstantinople is the difficulty adjustment algorithm for Constantinople.
	// It returns the difficulty that a new block should have when created at time given the
	// parent block's time and difficulty. The calculation uses the Byzantium rules, but with
	// bomb offset 5M.
	// Specification EIP-1234: https://eips.ethereum.org/EIPS/eip-1234
	calcDifficultyConstantinople = makeDifficultyCalculator(big.NewInt(5000000))

	// calcDifficultyByzantium is the difficulty adjustment algorithm. It returns
	// the difficulty that a new block should have when created at time given the
	// parent block's time and difficulty. The calculation uses the Byzantium rules.
	// Specification EIP-649: https://eips.ethereum.org/EIPS/eip-649
	calcDifficultyByzantium = makeDifficultyCalculator(big.NewInt(3000000))
)

// Various error messages to mark blocks invalid. These should be private to
// prevent engine specific errors from being referenced in the remainder of the
// codebase, inherently breaking if the engine is swapped out. Please put common
// error types into the consensus package.
var (
	errOlderBlockTime    = errors.New("timestamp older than parent")
	errTooManyUncles     = errors.New("too many uncles")
	errDuplicateUncle    = errors.New("duplicate uncle")
	errUncleIsAncestor   = errors.New("uncle is ancestor")
	errDanglingUncle     = errors.New("uncle's parent is not ancestor")
	errInvalidDifficulty = errors.New("non-positive difficulty")
	errInvalidMixDigest  = errors.New("invalid mix digest")
	errInvalidPoW        = errors.New("invalid proof-of-work")
)

// Author implements consensus.Engine, returning the header's coinbase as the
// proof-of-work verified author of the block.
func (ethash *Ethash) Author(header *types.Header) (common.Address, error) {
	return header.Coinbase, nil
}

// VerifyHeader checks whether a header conforms to the consensus rules of the
// stock Ethereum ethash engine.
func (ethash *Ethash) VerifyHeader(chain consensus.ChainHeaderReader, header *types.Header, seal bool) error {
	// If we're running a full engine faking, accept any input as valid
	if ethash.config.PowMode == ModeFullFake {
		return nil
	}
	// Short circuit if the header is known, or its parent not
	number := header.Number.Uint64()
	if chain.GetHeader(header.Hash(), number) != nil {
		return nil
	}
	parent := chain.GetHeader(header.ParentHash, number-1)
	if parent == nil {
		return consensus.ErrUnknownAncestor
	}
	// Sanity checks passed, do a proper verification
	return ethash.verifyHeader(chain, header, parent, false, seal, time.Now().Unix())
}

// VerifyHeaders is similar to VerifyHeader, but verifies a batch of headers
// concurrently. The method returns a quit channel to abort the operations and
// a results channel to retrieve the async verifications.
func (ethash *Ethash) VerifyHeaders(chain consensus.ChainHeaderReader, headers []*types.Header, seals []bool) (chan<- struct{}, <-chan error) {
	// If we're running a full engine faking, accept any input as valid
	if ethash.config.PowMode == ModeFullFake || len(headers) == 0 {
		abort, results := make(chan struct{}), make(chan error, len(headers))
		for i := 0; i < len(headers); i++ {
			results <- nil
		}
		return abort, results
	}

	// Spawn as many workers as allowed threads
	workers := runtime.GOMAXPROCS(0)
	if len(headers) < workers {
		workers = len(headers)
	}

	// Create a task channel and spawn the verifiers
	var (
		inputs  = make(chan int)
		done    = make(chan int, workers)
		errors  = make([]error, len(headers))
		abort   = make(chan struct{})
		unixNow = time.Now().Unix()
	)
	for i := 0; i < workers; i++ {
		go func() {
			for index := range inputs {
				errors[index] = ethash.verifyHeaderWorker(chain, headers, seals, index, unixNow)
				done <- index
			}
		}()
	}

	errorsOut := make(chan error, len(headers))
	go func() {
		defer close(inputs)
		var (
			in, out = 0, 0
			checked = make([]bool, len(headers))
			inputs  = inputs
		)
		for {
			select {
			case inputs <- in:
				if in++; in == len(headers) {
					// Reached end of headers. Stop sending to workers.
					inputs = nil
				}
			case index := <-done:
				for checked[index] = true; checked[out]; out++ {
					errorsOut <- errors[out]
					if out == len(headers)-1 {
						return
					}
				}
			case <-abort:
				return
			}
		}
	}()
	return abort, errorsOut
}

func (ethash *Ethash) verifyHeaderWorker(chain consensus.ChainHeaderReader, headers []*types.Header, seals []bool, index int, unixNow int64) error {
	var parent *types.Header
	if index == 0 {
		parent = chain.GetHeader(headers[0].ParentHash, headers[0].Number.Uint64()-1)
	} else if headers[index-1].Hash() == headers[index].ParentHash {
		parent = headers[index-1]
	}
	if parent == nil {
		return consensus.ErrUnknownAncestor
	}
	return ethash.verifyHeader(chain, headers[index], parent, false, seals[index], unixNow)
}

// VerifyUncles verifies that the given block's uncles conform to the consensus
// rules of the stock Ethereum ethash engine.
func (ethash *Ethash) VerifyUncles(chain consensus.ChainReader, block *types.Block) error {
	// If we're running a full engine faking, accept any input as valid
	if ethash.config.PowMode == ModeFullFake {
		return nil
	}
	// Verify that there are at most 2 uncles included in this block
	if len(block.Uncles()) > maxUncles {
		return errTooManyUncles
	}
	if len(block.Uncles()) == 0 {
		return nil
	}
	// Gather the set of past uncles and ancestors
	uncles, ancestors := mapset.NewSet[common.Hash](), make(map[common.Hash]*types.Header)

	number, parent := block.NumberU64()-1, block.ParentHash()
	for i := 0; i < 7; i++ {
		ancestorHeader := chain.GetHeader(parent, number)
		if ancestorHeader == nil {
			break
		}
		ancestors[parent] = ancestorHeader
		// If the ancestor doesn't have any uncles, we don't have to iterate them
		if ancestorHeader.UncleHash != types.EmptyUncleHash {
			// Need to add those uncles to the banned list too
			ancestor := chain.GetBlock(parent, number)
			if ancestor == nil {
				break
			}
			for _, uncle := range ancestor.Uncles() {
				uncles.Add(uncle.Hash())
			}
		}
		parent, number = ancestorHeader.ParentHash, number-1
	}
	ancestors[block.Hash()] = block.Header()
	uncles.Add(block.Hash())

	// Verify each of the uncles that it's recent, but not an ancestor
	for _, uncle := range block.Uncles() {
		// Make sure every uncle is rewarded only once
		hash := uncle.Hash()
		if uncles.Contains(hash) {
			return errDuplicateUncle
		}
		uncles.Add(hash)

		// Make sure the uncle has a valid ancestry
		if ancestors[hash] != nil {
			return errUncleIsAncestor
		}
		if ancestors[uncle.ParentHash] == nil || uncle.ParentHash == block.ParentHash() {
			return errDanglingUncle
		}
		if err := ethash.verifyHeader(chain, uncle, ancestors[uncle.ParentHash], true, true, time.Now().Unix()); err != nil {
			return err
		}
	}
	return nil
}

// verifyHeader checks whether a header conforms to the consensus rules of the
// stock Ethereum ethash engine.
// See YP section 4.3.4. "Block Header Validity"
func (ethash *Ethash) verifyHeader(chain consensus.ChainHeaderReader, header, parent *types.Header, uncle bool, seal bool, unixNow int64) error {
	// Ensure that the header's extra-data section is of a reasonable size
	if uint64(len(header.Extra)) > params.MaximumExtraDataSize {
		return fmt.Errorf("extra-data too long: %d > %d", len(header.Extra), params.MaximumExtraDataSize)
	}
	// Verify the header's timestamp
	if !uncle {
		if header.Time > uint64(unixNow+allowedFutureBlockTimeSeconds) {
			return consensus.ErrFutureBlock
		}
	}
	if header.Time <= parent.Time {
		return errOlderBlockTime
	}
	// Verify the block's difficulty based on its timestamp and parent's difficulty
	expected := ethash.CalcDifficulty(chain, header.Time, parent)

	if expected.Cmp(header.Difficulty) != 0 {
		return fmt.Errorf("invalid difficulty: have %v, want %v", header.Difficulty, expected)
	}
	// Verify that the gas limit is <= 2^63-1
	if header.GasLimit > params.MaxGasLimit {
		return fmt.Errorf("invalid gasLimit: have %v, max %v", header.GasLimit, params.MaxGasLimit)
	}
	// Verify that the gasUsed is <= gasLimit
	if header.GasUsed > header.GasLimit {
		return fmt.Errorf("invalid gasUsed: have %d, gasLimit %d", header.GasUsed, header.GasLimit)
	}
	// Verify the block's gas usage and (if applicable) verify the base fee.
	if !chain.Config().IsLondon(header.Number) {
		// Verify BaseFee not present before EIP-1559 fork.
		if header.BaseFee != nil {
			return fmt.Errorf("invalid baseFee before fork: have %d, expected 'nil'", header.BaseFee)
		}
		if err := misc.VerifyGaslimit(parent.GasLimit, header.GasLimit); err != nil {
			return err
		}
	} else if err := misc.VerifyEip1559Header(chain.Config(), parent, header); err != nil {
		// Verify the header's EIP-1559 attributes.
		return err
	}
	if !chain.Config().IsSharding(header.TimeBig()) {
		if header.ExcessDataGas != nil {
			return fmt.Errorf("invalid excessDataGas before fork: have %v, expected 'nil'", header.ExcessDataGas)
		}
	} else if err := misc.VerifyEip4844Header(chain.Config(), parent, header); err != nil {
		// Verify the header's EIP-4844 attributes.
		return err
	}
	// Verify that the block number is parent's +1
	if diff := new(big.Int).Sub(header.Number, parent.Number); diff.Cmp(big.NewInt(1)) != 0 {
		return consensus.ErrInvalidNumber
	}
	if chain.Config().IsShanghai(header.Time) {
		return fmt.Errorf("ethash does not support shanghai fork")
	}
	// Verify the engine specific seal securing the block
	if seal {
		if err := ethash.verifySeal(chain, header, false); err != nil {
			return err
		}
	}
	// If all checks passed, validate any special fields for hard forks
	if err := misc.VerifyDAOHeaderExtraData(chain.Config(), header); err != nil {
		return err
	}
	if err := misc.VerifyForkHashes(chain.Config(), header, uncle); err != nil {
		return err
	}
	return nil
}

// CalcDifficulty is the difficulty adjustment algorithm. It returns
// the difficulty that a new block should have when created at time
// given the parent block's time and difficulty.
func (ethash *Ethash) CalcDifficulty(chain consensus.ChainHeaderReader, time uint64, parent *types.Header) *big.Int {
	return CalcDifficulty(chain.Config(), time, parent)
}

// CalcDifficulty is the difficulty adjustment algorithm. It returns
// the difficulty that a new block should have when created at time
// given the parent block's time and difficulty.
func CalcDifficulty(config *params.ChainConfig, time uint64, parent *types.Header) *big.Int {
	next := new(big.Int).Add(parent.Number, big1)
	switch {
	case config.IsGrayGlacier(next):
		return calcDifficultyEip5133(time, parent)
	case config.IsArrowGlacier(next):
		return calcDifficultyEip4345(time, parent)
	case config.IsLondon(next):
		return calcDifficultyEip3554(time, parent)
	case config.IsMuirGlacier(next):
		return calcDifficultyEip2384(time, parent)
	case config.IsConstantinople(next):
		return calcDifficultyConstantinople(time, parent)
	case config.IsByzantium(next):
		return calcDifficultyByzantium(time, parent)
	case config.IsHomestead(next):
		return calcDifficultyHomestead(time, parent)
	default:
		return calcDifficultyFrontier(time, parent)
	}
}

// Some weird constants to avoid constant memory allocs for them.
var (
	expDiffPeriod = big.NewInt(100000)
	big1          = big.NewInt(1)
	big2          = big.NewInt(2)
	big9          = big.NewInt(9)
	big10         = big.NewInt(10)
	bigMinus99    = big.NewInt(-99)
)

// makeDifficultyCalculator creates a difficultyCalculator with the given bomb-delay.
// the difficulty is calculated with Byzantium rules, which differs from Homestead in
// how uncles affect the calculation
func makeDifficultyCalculator(bombDelay *big.Int) func(time uint64, parent *types.Header) *big.Int {
	// Note, the calculations below looks at the parent number, which is 1 below
	// the block number. Thus we remove one from the delay given
	bombDelayFromParent := new(big.Int).Sub(bombDelay, big1)
	return func(time uint64, parent *types.Header) *big.Int {
		// https://github.com/ethereum/EIPs/issues/100.
		// algorithm:
		// diff = (parent_diff +
		//         (parent_diff / 2048 * max((2 if len(parent.uncles) else 1) - ((timestamp - parent.timestamp) // 9), -99))
		//        ) + 2^(periodCount - 2)

		bigTime := new(big.Int).SetUint64(time)
		bigParentTime := new(big.Int).SetUint64(parent.Time)

		// holds intermediate values to make the algo easier to read & audit
		x := new(big.Int)
		y := new(big.Int)

		// (2 if len(parent_uncles) else 1) - (block_timestamp - parent_timestamp) // 9
		x.Sub(bigTime, bigParentTime)
		x.Div(x, big9)
		if parent.UncleHash == types.EmptyUncleHash {
			x.Sub(big1, x)
		} else {
			x.Sub(big2, x)
		}
		// max((2 if len(parent_uncles) else 1) - (block_timestamp - parent_timestamp) // 9, -99)
		if x.Cmp(bigMinus99) < 0 {
			x.Set(bigMinus99)
		}
		// parent_diff + (parent_diff / 2048 * max((2 if len(parent.uncles) else 1) - ((timestamp - parent.timestamp) // 9), -99))
		y.Div(parent.Difficulty, params.DifficultyBoundDivisor)
		x.Mul(y, x)
		x.Add(parent.Difficulty, x)

		// minimum difficulty can ever be (before exponential factor)
		if x.Cmp(params.MinimumDifficulty) < 0 {
			x.Set(params.MinimumDifficulty)
		}
		// calculate a fake block number for the ice-age delay
		// Specification: https://eips.ethereum.org/EIPS/eip-1234
		fakeBlockNumber := new(big.Int)
		if parent.Number.Cmp(bombDelayFromParent) >= 0 {
			fakeBlockNumber = fakeBlockNumber.Sub(parent.Number, bombDelayFromParent)
		}
		// for the exponential factor
		periodCount := fakeBlockNumber
		periodCount.Div(periodCount, expDiffPeriod)

		// the exponential factor, commonly referred to as "the bomb"
		// diff = diff + 2^(periodCount - 2)
		if periodCount.Cmp(big1) > 0 {
			y.Sub(periodCount, big2)
			y.Exp(big2, y, nil)
			x.Add(x, y)
		}
		return x
	}
}

// calcDifficultyHomestead is the difficulty adjustment algorithm. It returns
// the difficulty that a new block should have when created at time given the
// parent block's time and difficulty. The calculation uses the Homestead rules.
func calcDifficultyHomestead(time uint64, parent *types.Header) *big.Int {
	// https://github.com/ethereum/EIPs/blob/master/EIPS/eip-2.md
	// algorithm:
	// diff = (parent_diff +
	//         (parent_diff / 2048 * max(1 - (block_timestamp - parent_timestamp) // 10, -99))
	//        ) + 2^(periodCount - 2)

	bigTime := new(big.Int).SetUint64(time)
	bigParentTime := new(big.Int).SetUint64(parent.Time)

	// holds intermediate values to make the algo easier to read & audit
	x := new(big.Int)
	y := new(big.Int)

	// 1 - (block_timestamp - parent_timestamp) // 10
	x.Sub(bigTime, bigParentTime)
	x.Div(x, big10)
	x.Sub(big1, x)

	// max(1 - (block_timestamp - parent_timestamp) // 10, -99)
	if x.Cmp(bigMinus99) < 0 {
		x.Set(bigMinus99)
	}
	// (parent_diff + parent_diff // 2048 * max(1 - (block_timestamp - parent_timestamp) // 10, -99))
	y.Div(parent.Difficulty, params.DifficultyBoundDivisor)
	x.Mul(y, x)
	x.Add(parent.Difficulty, x)

	// minimum difficulty can ever be (before exponential factor)
	if x.Cmp(params.MinimumDifficulty) < 0 {
		x.Set(params.MinimumDifficulty)
	}
	// for the exponential factor
	periodCount := new(big.Int).Add(parent.Number, big1)
	periodCount.Div(periodCount, expDiffPeriod)

	// the exponential factor, commonly referred to as "the bomb"
	// diff = diff + 2^(periodCount - 2)
	if periodCount.Cmp(big1) > 0 {
		y.Sub(periodCount, big2)
		y.Exp(big2, y, nil)
		x.Add(x, y)
	}
	return x
}

// calcDifficultyFrontier is the difficulty adjustment algorithm. It returns the
// difficulty that a new block should have when created at time given the parent
// block's time and difficulty. The calculation uses the Frontier rules.
func calcDifficultyFrontier(time uint64, parent *types.Header) *big.Int {
	diff := new(big.Int)
	adjust := new(big.Int).Div(parent.Difficulty, params.DifficultyBoundDivisor)
	bigTime := new(big.Int)
	bigParentTime := new(big.Int)

	bigTime.SetUint64(time)
	bigParentTime.SetUint64(parent.Time)

	if bigTime.Sub(bigTime, bigParentTime).Cmp(params.DurationLimit) < 0 {
		diff.Add(parent.Difficulty, adjust)
	} else {
		diff.Sub(parent.Difficulty, adjust)
	}
	if diff.Cmp(params.MinimumDifficulty) < 0 {
		diff.Set(params.MinimumDifficulty)
	}

	periodCount := new(big.Int).Add(parent.Number, big1)
	periodCount.Div(periodCount, expDiffPeriod)
	if periodCount.Cmp(big1) > 0 {
		// diff = diff + 2^(periodCount - 2)
		expDiff := periodCount.Sub(periodCount, big2)
		expDiff.Exp(big2, expDiff, nil)
		diff.Add(diff, expDiff)
		diff = math.BigMax(diff, params.MinimumDifficulty)
	}
	return diff
}

// Exported for fuzzing
var FrontierDifficultyCalculator = calcDifficultyFrontier
var HomesteadDifficultyCalculator = calcDifficultyHomestead
var DynamicDifficultyCalculator = makeDifficultyCalculator

// verifySeal checks whether a block satisfies the PoW difficulty requirements,
// either using the usual ethash cache for it, or alternatively using a full DAG
// to make remote mining fast.
func (ethash *Ethash) verifySeal(chain consensus.ChainHeaderReader, header *types.Header, fulldag bool) error {
	// If we're running a fake PoW, accept any seal as valid
	if ethash.config.PowMode == ModeFake || ethash.config.PowMode == ModeFullFake {
		time.Sleep(ethash.fakeDelay)
		if ethash.fakeFail == header.Number.Uint64() {
			return errInvalidPoW
		}
		return nil
	}
	// If we're running a shared PoW, delegate verification to it
	if ethash.shared != nil {
		return ethash.shared.verifySeal(chain, header, fulldag)
	}
	// Ensure that we have a valid difficulty for the block
	if header.Difficulty.Sign() <= 0 {
		return errInvalidDifficulty
	}
	// Recompute the digest and PoW values
	number := header.Number.Uint64()

	var (
		digest []byte
		result []byte
	)
	// If fast-but-heavy PoW verification was requested, use an ethash dataset
	if fulldag {
		dataset := ethash.dataset(number, true)
		if dataset.generated() {
			digest, result = hashimotoFull(dataset.dataset, ethash.SealHash(header).Bytes(), header.Nonce.Uint64())

			// Datasets are unmapped in a finalizer. Ensure that the dataset stays alive
			// until after the call to hashimotoFull so it's not unmapped while being used.
			runtime.KeepAlive(dataset)
		} else {
			// Dataset not yet generated, don't hang, use a cache instead
			fulldag = false
		}
	}
	// If slow-but-light PoW verification was requested (or DAG not yet ready), use an ethash cache
	if !fulldag {
		cache := ethash.cache(number)

		size := datasetSize(number)
		if ethash.config.PowMode == ModeTest {
			size = 32 * 1024
		}
		digest, result = hashimotoLight(size, cache.cache, ethash.SealHash(header).Bytes(), header.Nonce.Uint64())

		// Caches are unmapped in a finalizer. Ensure that the cache stays alive
		// until after the call to hashimotoLight so it's not unmapped while being used.
		runtime.KeepAlive(cache)
	}
	// Verify the calculated values against the ones provided in the header
	if !bytes.Equal(header.MixDigest[:], digest) {
		return errInvalidMixDigest
	}
	target := new(big.Int).Div(two256, header.Difficulty)
	if new(big.Int).SetBytes(result).Cmp(target) > 0 {
		return errInvalidPoW
	}
	return nil
}

// Prepare implements consensus.Engine, initializing the difficulty field of a
// header to conform to the ethash protocol. The changes are done inline.
func (ethash *Ethash) Prepare(chain consensus.ChainHeaderReader, header *types.Header) error {
	parent := chain.GetHeader(header.ParentHash, header.Number.Uint64()-1)
	if parent == nil {
		return consensus.ErrUnknownAncestor
	}
	header.Difficulty = ethash.CalcDifficulty(chain, header.Time, parent)
	return nil
}

// Finalize implements consensus.Engine, accumulating the block and uncle rewards,
// setting the final state on the header
func (ethash *Ethash) Finalize(chain consensus.ChainHeaderReader, header *types.Header, state *state.StateDB, txs []*types.Transaction, uncles []*types.Header, withdrawals []*types.Withdrawal) {
	// Accumulate any block and uncle rewards and commit the final state root
	accumulateRewards(chain.Config(), state, header, uncles)
	header.Root = state.IntermediateRoot(chain.Config().IsEIP158(header.Number))
	if chain.Config().IsSharding(header.TimeBig()) {
		if parent := chain.GetHeaderByHash(header.ParentHash); parent != nil {
			header.SetExcessDataGas(misc.CalcExcessDataGas(parent.ExcessDataGas, misc.CountBlobs(txs)))
		} else {
			header.SetExcessDataGas(new(big.Int))
		}
	}
}

// FinalizeAndAssemble implements consensus.Engine, accumulating the block and
// uncle rewards, setting the final state and assembling the block.
func (ethash *Ethash) FinalizeAndAssemble(chain consensus.ChainHeaderReader, header *types.Header, state *state.StateDB, txs []*types.Transaction, uncles []*types.Header, receipts []*types.Receipt, withdrawals []*types.Withdrawal) (*types.Block, error) {
<<<<<<< HEAD
	// Finalize block
	ethash.Finalize(chain, header, state, txs, uncles, nil)
=======
	if len(withdrawals) > 0 {
		return nil, errors.New("ethash does not support withdrawals")
	}
>>>>>>> 37e3208e

	// Finalize block
	ethash.Finalize(chain, header, state, txs, uncles, nil)
	// Header seems complete, assemble into a block and return
	return types.NewBlock(header, txs, uncles, receipts, trie.NewStackTrie(nil)), nil
}

// SealHash returns the hash of a block prior to it being sealed.
func (ethash *Ethash) SealHash(header *types.Header) (hash common.Hash) {
	hasher := sha3.NewLegacyKeccak256()

	enc := []interface{}{
		header.ParentHash,
		header.UncleHash,
		header.Coinbase,
		header.Root,
		header.TxHash,
		header.ReceiptHash,
		header.Bloom,
		header.Difficulty,
		header.Number,
		header.GasLimit,
		header.GasUsed,
		header.Time,
		header.Extra,
	}
	if header.BaseFee != nil {
		enc = append(enc, header.BaseFee)
	}
	if header.WithdrawalsHash != nil {
<<<<<<< HEAD
		enc = append(enc, header.WithdrawalsHash)
	}
	if header.ExcessDataGas != nil {
		enc = append(enc, header.ExcessDataGas)
=======
		panic("withdrawal hash set on ethash")
>>>>>>> 37e3208e
	}
	rlp.Encode(hasher, enc)
	hasher.Sum(hash[:0])
	return hash
}

// Some weird constants to avoid constant memory allocs for them.
var (
	big8  = big.NewInt(8)
	big32 = big.NewInt(32)
)

// AccumulateRewards credits the coinbase of the given block with the mining
// reward. The total reward consists of the static block reward and rewards for
// included uncles. The coinbase of each uncle block is also rewarded.
func accumulateRewards(config *params.ChainConfig, state *state.StateDB, header *types.Header, uncles []*types.Header) {
	// Select the correct block reward based on chain progression
	blockReward := FrontierBlockReward
	if config.IsByzantium(header.Number) {
		blockReward = ByzantiumBlockReward
	}
	if config.IsConstantinople(header.Number) {
		blockReward = ConstantinopleBlockReward
	}
	// Accumulate the rewards for the miner and any included uncles
	reward := new(big.Int).Set(blockReward)
	r := new(big.Int)
	for _, uncle := range uncles {
		r.Add(uncle.Number, big8)
		r.Sub(r, header.Number)
		r.Mul(r, blockReward)
		r.Div(r, big8)
		state.AddBalance(uncle.Coinbase, r)

		r.Div(blockReward, big32)
		reward.Add(reward, r)
	}
	state.AddBalance(header.Coinbase, reward)
}<|MERGE_RESOLUTION|>--- conflicted
+++ resolved
@@ -306,7 +306,7 @@
 		// Verify the header's EIP-1559 attributes.
 		return err
 	}
-	if !chain.Config().IsSharding(header.TimeBig()) {
+	if !chain.Config().IsSharding(header.Time) {
 		if header.ExcessDataGas != nil {
 			return fmt.Errorf("invalid excessDataGas before fork: have %v, expected 'nil'", header.ExcessDataGas)
 		}
@@ -612,7 +612,7 @@
 	// Accumulate any block and uncle rewards and commit the final state root
 	accumulateRewards(chain.Config(), state, header, uncles)
 	header.Root = state.IntermediateRoot(chain.Config().IsEIP158(header.Number))
-	if chain.Config().IsSharding(header.TimeBig()) {
+	if chain.Config().IsSharding(header.Time) {
 		if parent := chain.GetHeaderByHash(header.ParentHash); parent != nil {
 			header.SetExcessDataGas(misc.CalcExcessDataGas(parent.ExcessDataGas, misc.CountBlobs(txs)))
 		} else {
@@ -624,14 +624,9 @@
 // FinalizeAndAssemble implements consensus.Engine, accumulating the block and
 // uncle rewards, setting the final state and assembling the block.
 func (ethash *Ethash) FinalizeAndAssemble(chain consensus.ChainHeaderReader, header *types.Header, state *state.StateDB, txs []*types.Transaction, uncles []*types.Header, receipts []*types.Receipt, withdrawals []*types.Withdrawal) (*types.Block, error) {
-<<<<<<< HEAD
-	// Finalize block
-	ethash.Finalize(chain, header, state, txs, uncles, nil)
-=======
 	if len(withdrawals) > 0 {
 		return nil, errors.New("ethash does not support withdrawals")
 	}
->>>>>>> 37e3208e
 
 	// Finalize block
 	ethash.Finalize(chain, header, state, txs, uncles, nil)
@@ -662,14 +657,10 @@
 		enc = append(enc, header.BaseFee)
 	}
 	if header.WithdrawalsHash != nil {
-<<<<<<< HEAD
-		enc = append(enc, header.WithdrawalsHash)
+		panic("withdrawal hash set on ethash")
 	}
 	if header.ExcessDataGas != nil {
-		enc = append(enc, header.ExcessDataGas)
-=======
-		panic("withdrawal hash set on ethash")
->>>>>>> 37e3208e
+		panic("excessDataGas set on ethash")
 	}
 	rlp.Encode(hasher, enc)
 	hasher.Sum(hash[:0])
